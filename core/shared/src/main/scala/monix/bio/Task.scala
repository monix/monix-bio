--- conflicted
+++ resolved
@@ -286,7 +286,6 @@
     IO.traverse(in)(f)
 
   /**
-<<<<<<< HEAD
     * @see See [[monix.bio.IO.none]]
     */
   def none[A]: UIO[Option[A]] = IO.none
@@ -305,7 +304,8 @@
     * @see See [[monix.bio.IO.right]]
     */
   def right[A, B](b: B): UIO[Either[A, B]] = IO.right(b)
-=======
+
+  /**
     * @see See [[monix.bio.IO.when]]
     */
   def when(cond: Boolean)(action: => Task[Unit]): Task[Unit] =
@@ -328,7 +328,6 @@
     */
   def raiseUnless(cond: Boolean)(e: => Throwable): Task[Unit] =
     IO.raiseUnless(cond)(e)
->>>>>>> 35816498
 
   /**
     * @see See [[monix.bio.IO.parSequence]]
