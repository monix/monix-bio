--- conflicted
+++ resolved
@@ -114,7 +114,12 @@
     BIO.never
 
   /**
-<<<<<<< HEAD
+    * @see See [[monix.bio.BIO.fromReactivePublisher]]
+    */
+  def fromReactivePublisher[A](source: Publisher[A]): Task[Option[A]] =
+    BIO.fromReactivePublisher(source)
+
+  /**
     * @see See [[monix.bio.BIO.fromConcurrentEffect]]
     */
   def fromConcurrentEffect[F[_], A](fa: F[A])(implicit F: ConcurrentEffect[F]): Task[A] =
@@ -125,12 +130,6 @@
     */
   def fromEffect[F[_], A](fa: F[A])(implicit F: Effect[F]): Task[A] =
     BIO.fromEffect(fa)
-=======
-    * @see See [[monix.bio.BIO.fromReactivePublisher]]
-    */
-  def fromReactivePublisher[A](source: Publisher[A]): Task[Option[A]] =
-    BIO.fromReactivePublisher(source)
->>>>>>> adf0cd5d
 
   /**
     * @see See [[monix.bio.BIO.fromTry]]
