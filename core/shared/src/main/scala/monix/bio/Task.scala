--- conflicted
+++ resolved
@@ -293,29 +293,25 @@
     BIO.parSequence(in)
 
   /**
+    * @see [[monix.bio.BIO.parTraverse]]
+    */
+  def parTraverse[A, B, M[X] <: Iterable[X]](in: M[A])(f: A => Task[B])(implicit bf: BuildFrom[M[A], B, M[B]]): Task[M[B]] =
+    BIO.parTraverse(in)(f)
+
+  /**
     * @see See [[monix.bio.BIO.parSequenceN]]
     */
   def parSequenceN[A](parallelism: Int)(in: Iterable[Task[A]]): Task[List[A]] =
     BIO.parSequenceN(parallelism)(in)
 
   /**
-    * @see [[monix.bio.BIO.parTraverse]]
-    */
-  def parTraverse[A, B, M[X] <: Iterable[X]](in: M[A])(f: A => Task[B])(implicit bf: BuildFrom[M[A], B, M[B]]): Task[M[B]] =
-    BIO.parTraverse(in)(f)
-
-  /**
-<<<<<<< HEAD
+    * @see See [[monix.bio.BIO.parTraverseN]]
+    */
+  def parTraverseN[A, B](parallelism: Int)(in: Iterable[A])(f: A => Task[B]): Task[List[B]] =
+    BIO.parTraverseN(parallelism)(in)(f)
+
+  /**
     * @see See [[monix.bio.BIO.parSequenceUnordered]]
-=======
-    * @see See [[monix.bio.BIO.wanderN]]
-    */
-  def wanderN[A, B](parallelism: Int)(in: Iterable[A])(f: A => Task[B]): Task[List[B]] =
-    BIO.wanderN(parallelism)(in)(f)
-
-  /**
-    * @see See [[monix.bio.BIO.gatherUnordered]]
->>>>>>> c866c67a
     */
   def parSequenceUnordered[A](in: Iterable[Task[A]]): Task[List[A]] =
     BIO.parSequenceUnordered(in)
