/*
 * Copyright (c) 2019-2020 by The Monix Project Developers.
 * See the project homepage at: https://monix.io
 *
 * Licensed under the Apache License, Version 2.0 (the "License");
 * you may not use this file except in compliance with the License.
 * You may obtain a copy of the License at
 *
 *     http://www.apache.org/licenses/LICENSE-2.0
 *
 * Unless required by applicable law or agreed to in writing, software
 * distributed under the License is distributed on an "AS IS" BASIS,
 * WITHOUT WARRANTIES OR CONDITIONS OF ANY KIND, either express or implied.
 * See the License for the specific language governing permissions and
 * limitations under the License.
 */

package monix.bio

import monix.bio.compat.internal.newBuilder
import monix.bio.internal._
import monix.execution.{CancelablePromise, Scheduler}
import monix.execution.compat.BuildFrom

import scala.concurrent.{ExecutionContext, Future}
import scala.concurrent.duration.FiniteDuration

object UIO {

  /**
   * @see See [[monix.bio.BIO.apply]]
   */
  def apply[A](a: => A): UIO[A] =
    BIO.EvalTotal(a _)

  /**
   * @see See [[monix.bio.BIO.now]]
   */
  def now[A](a: A): UIO[A] =
    BIO.now(a)

  /**
   * @see See [[monix.bio.BIO.pure]]
   */
  def pure[A](a: A): UIO[A] =
    BIO.pure(a)

  /**
   * @see See [[monix.bio.BIO.terminate]]
   */
  def terminate(ex: Throwable): UIO[Nothing] =
    BIO.terminate(ex)

  /**
   * @see See [[monix.bio.BIO.defer]]
   */
  def defer[A](fa: => UIO[A]): UIO[A] =
    BIO.deferTotal(fa)

  /**
   * @see See [[monix.bio.BIO.deferTotal]]
   */
  def deferTotal[A](fa: => UIO[A]): UIO[A] =
    BIO.deferTotal(fa)

  /**
   * @see See [[monix.bio.BIO.deferAction]]
   */
  def deferAction[A](f: Scheduler => UIO[A]): UIO[A] =
    BIO.deferAction(f)

  /**
   * @see See [[monix.bio.BIO.deferFutureEither]]
   */
  def deferFutureEither[A](fa: => Future[Either[Nothing, A]]): UIO[A] =
    BIO.deferFutureEither(fa)

  /**
   * @see See [[monix.bio.BIO.suspend]]
   */
  def suspend[A](fa: => UIO[A]): UIO[A] =
    BIO.suspendTotal(fa)

  /**
   * @see See [[monix.bio.BIO.suspendTotal]]
   */
  def suspendTotal[A](fa: => UIO[A]): UIO[A] =
    BIO.suspendTotal(fa)

  /**
   * @see See [[monix.bio.BIO.eval]]
   */
  def eval[A](a: => A): UIO[A] =
    BIO.EvalTotal(a _)

  /**
   * @see See [[monix.bio.BIO.evalTotal]]
   */
  def evalTotal[A](a: => A): UIO[A] =
    BIO.EvalTotal(a _)

  /**
   * @see See [[monix.bio.BIO.evalAsync]]
   */
  def evalAsync[A](a: => A): UIO[A] =
    BIO.EvalTotal(a _).executeAsync

  /**
   * @see See [[monix.bio.BIO.delay]]
   */
  def delay[A](a: => A): UIO[A] =
    eval(a)

  /**
   * @see See [[monix.bio.BIO.never]]
   */
  val never: UIO[Nothing] =
    BIO.never

  /**
   * @see See [[monix.bio.BIO.tailRecM]]
   */
  def tailRecM[A, B](a: A)(f: A => UIO[Either[A, B]]): UIO[B] =
    defer(f(a)).flatMap {
      case Left(continueA) => tailRecM(continueA)(f)
      case Right(b)        => now(b)
    }

  /**
   * @see See [[monix.bio.BIO.unit]]
   */
  val unit: UIO[Unit] =
    BIO.unit

  /**
   * @see See [[monix.bio.BIO.cancelBoundary]]
   */
  val cancelBoundary: UIO[Unit] =
    BIO.cancelBoundary

  /**
   * @see See [[monix.bio.BIO.fromFutureEither]]
   */
  def fromFutureEither[A](f: Future[Either[Nothing, A]]): UIO[A] =
    BIO.fromFutureEither(f)

  /**
   * @see See [[monix.bio.BIO.fromCancelablePromiseEither]]
   */
  def fromCancelablePromiseEither[A](p: CancelablePromise[Either[Nothing, A]]): UIO[A] =
    BIO.fromCancelablePromiseEither(p)

  /**
   * @see See [[monix.bio.BIO.race]]
   */
  def race[A, B](fa: UIO[A], fb: UIO[B]): UIO[Either[A, B]] =
    TaskRace(fa, fb)

  /**
<<<<<<< HEAD
    * @see See doctodo monix.bio.BIO.racePair
    */
=======
   * @see See [[monix.bio.BIO.racePair]]
   */
>>>>>>> 3d99a608
  def racePair[A, B](fa: UIO[A], fb: UIO[B]): UIO[Either[(A, Fiber[Nothing, B]), (Fiber[Nothing, A], B)]] =
    TaskRacePair(fa, fb)

  /**
<<<<<<< HEAD
    * @see See doctodo monix.bio.BIO.shift
    */
=======
   * @see See [[monix.bio.BIO.shift]]
   */
>>>>>>> 3d99a608
  val shift: UIO[Unit] =
    BIO.shift

  /**
<<<<<<< HEAD
    * @see See doctodo monix.bio.BIO.shift
    */
=======
   * @see See [[monix.bio.BIO.shift]]
   */
>>>>>>> 3d99a608
  def shift(ec: ExecutionContext): UIO[Unit] =
    BIO.shift(ec)

  /**
   * @see See [[monix.bio.BIO.sleep]]
   */
  def sleep(timespan: FiniteDuration): UIO[Unit] =
    BIO.sleep(timespan)

  /**
   * @see See [[monix.bio.BIO.sequence]]
   */
  def sequence[A, M[X] <: Iterable[X]](in: M[UIO[A]])(implicit bf: BuildFrom[M[UIO[A]], A, M[A]]): UIO[M[A]] =
    TaskSequence.list[Nothing, A, M](in)(bf)

  /**
   * @see See [[monix.bio.BIO.traverse]]
   */
  def traverse[A, B, M[X] <: Iterable[X]](in: M[A])(f: A => UIO[B])(implicit bf: BuildFrom[M[A], B, M[B]]): UIO[M[B]] =
    TaskSequence.traverse(in, f)(bf)

  /**
   * @see See [[monix.bio.BIO.gather]]
   */
  def gather[A, M[X] <: Iterable[X]](in: M[UIO[A]])(implicit bf: BuildFrom[M[UIO[A]], A, M[A]]): UIO[M[A]] =
    TaskGather[Nothing, A, M](in, () => newBuilder(bf, in))

  /**
   * @see See [[monix.bio.BIO.gatherN]]
   */
  def gatherN[A](parallelism: Int)(in: Iterable[UIO[A]]): UIO[List[A]] =
    TaskGatherN[Nothing, A](parallelism, in)

  /**
   * @see See [[monix.bio.BIO.gatherUnordered]]
   */
  def gatherUnordered[A](in: Iterable[UIO[A]]): UIO[List[A]] =
    TaskGatherUnordered[Nothing, A](in)

  /**
   * @see See [[monix.bio.BIO.mapBoth]]
   */
  def mapBoth[A1, A2, R](fa1: UIO[A1], fa2: UIO[A2])(f: (A1, A2) => R): UIO[R] =
    TaskMapBoth(fa1, fa2)(f)
}<|MERGE_RESOLUTION|>--- conflicted
+++ resolved
@@ -157,35 +157,20 @@
     TaskRace(fa, fb)
 
   /**
-<<<<<<< HEAD
-    * @see See doctodo monix.bio.BIO.racePair
-    */
-=======
    * @see See [[monix.bio.BIO.racePair]]
    */
->>>>>>> 3d99a608
   def racePair[A, B](fa: UIO[A], fb: UIO[B]): UIO[Either[(A, Fiber[Nothing, B]), (Fiber[Nothing, A], B)]] =
     TaskRacePair(fa, fb)
 
   /**
-<<<<<<< HEAD
     * @see See doctodo monix.bio.BIO.shift
     */
-=======
-   * @see See [[monix.bio.BIO.shift]]
-   */
->>>>>>> 3d99a608
   val shift: UIO[Unit] =
     BIO.shift
 
   /**
-<<<<<<< HEAD
     * @see See doctodo monix.bio.BIO.shift
     */
-=======
-   * @see See [[monix.bio.BIO.shift]]
-   */
->>>>>>> 3d99a608
   def shift(ec: ExecutionContext): UIO[Unit] =
     BIO.shift(ec)
 
