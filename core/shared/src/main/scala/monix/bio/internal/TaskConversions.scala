/*
 * Copyright (c) 2019-2019 by The Monix Project Developers.
 * See the project homepage at: https://monix.io
 *
 * Licensed under the Apache License, Version 2.0 (the "License");
 * you may not use this file except in compliance with the License.
 * You may obtain a copy of the License at
 *
 *     http://www.apache.org/licenses/LICENSE-2.0
 *
 * Unless required by applicable law or agreed to in writing, software
 * distributed under the License is distributed on an "AS IS" BASIS,
 * WITHOUT WARRANTIES OR CONDITIONS OF ANY KIND, either express or implied.
 * See the License for the specific language governing permissions and
 * limitations under the License.
 */

package monix.bio.internal

import cats.effect.{Async, Concurrent, ConcurrentEffect, Effect, IO}
import monix.bio.BIO.Context
import monix.bio.{BIO, Task}
<<<<<<< HEAD
import monix.execution.schedulers.TrampolinedRunnable
import monix.execution.{Callback, Scheduler}

import scala.util.control.NonFatal
=======
import monix.execution.rstreams.SingleAssignSubscription
import org.reactivestreams.{Publisher, Subscriber, Subscription}
>>>>>>> adf0cd5d

private[bio] object TaskConversions {

  /**
    * Implementation for `BIO.toConcurrent`.
    */
  def toConcurrent[F[_], A](source: Task[A])(implicit F: Concurrent[F], eff: ConcurrentEffect[Task]): F[A] =
    source match {
      case BIO.Now(value) => F.pure(value)
      case BIO.Error(e) => F.raiseError(e)
      case BIO.FatalError(e) => F.raiseError(e)
      case BIO.Eval(thunk) => F.delay(thunk())
      case _ =>
        F.cancelable { cb =>
          val token = eff.runCancelable(source)(r => { cb(r); IO.unit }).unsafeRunSync()
          toConcurrent(token)(F, eff)
        }
    }

  /**
    * Implementation for `BIO.toAsync`.
    */
  def toAsync[F[_], A](source: Task[A])(implicit F: Async[F], eff: Effect[Task]): F[A] =
    source match {
      case BIO.Now(value) => F.pure(value)
      case BIO.Error(e) => F.raiseError(e)
      case BIO.FatalError(e) => F.raiseError(e)
      case BIO.Eval(thunk) => F.delay(thunk())
      case _ => F.async(cb => eff.runAsync(source)(r => { cb(r); IO.unit }).unsafeRunSync())
    }

  /**
<<<<<<< HEAD
    * Implementation for `BIO.fromEffect`.
    */
  def fromEffect[F[_], A](fa: F[A])(implicit F: Effect[F]): Task[A] =
    fa.asInstanceOf[AnyRef] match {
      case task: Task[A] @unchecked => task
      case io: IO[A] @unchecked => io.to[Task]
      case _ => fromEffect0(fa)
    }

  private def fromEffect0[F[_], A](fa: F[A])(implicit F: Effect[F]): Task[A] = {
    def start(ctx: Context[Throwable], cb: Callback[Throwable, A]): Unit = {
      try {
        implicit val sc: Scheduler = ctx.scheduler
        val io = F.runAsync(fa)(new CreateCallback(null, cb))
        io.unsafeRunSync()
      } catch {
        case NonFatal(e) => ctx.scheduler.reportFailure(e)
      }
    }

    BIO.Async(start, trampolineBefore = false, trampolineAfter = false)
  }

  /**
    * Implementation for `BIO.fromConcurrentEffect`.
    */
  def fromConcurrentEffect[F[_], A](fa: F[A])(implicit F: ConcurrentEffect[F]): Task[A] =
    fa.asInstanceOf[AnyRef] match {
      case task: Task[A] @unchecked => task
      case io: IO[A] @unchecked => io.to[Task]
      case _ => fromConcurrentEffect0(fa)
    }

  private def fromConcurrentEffect0[F[_], A](fa: F[A])(implicit F: ConcurrentEffect[F]): Task[A] = {
    def start(ctx: Context[Throwable], cb: Callback[Throwable, A]): Unit = {
      try {
        implicit val sc: Scheduler = ctx.scheduler

        val conn = ctx.connection
        val cancelable = TaskConnectionRef[Throwable]()
        conn.push(cancelable.cancel)

        val syncIO = F.runCancelable(fa)(new CreateCallback[A](conn, cb))
        cancelable := fromEffect(syncIO.unsafeRunSync())
      } catch {
        case e if NonFatal(e) => ctx.scheduler.reportFailure(e)
      }
    }

    BIO.Async(start, trampolineBefore = false, trampolineAfter = false)
  }

  private final class CreateCallback[A](
    conn: TaskConnection[Throwable],
    cb: Callback[Throwable, A]
  )(implicit s: Scheduler)
      extends (Either[Throwable, A] => IO[Unit]) with TrampolinedRunnable {

    private[this] var canCall = true
    private[this] var value: Either[Throwable, A] = _

    override def run(): Unit = {
      if (canCall) {
        canCall = false
        if (conn ne null) conn.pop()
        cb(value)
        value = null
      }
    }

    override def apply(value: Either[Throwable, A]): IO[Unit] = {
      this.value = value
      s.execute(this)
      IO.unit
    }

  }

=======
    * Implementation for `BIO.fromReactivePublisher`.
    */
  def fromReactivePublisher[A](source: Publisher[A]): Task[Option[A]] =
    Task.cancelable0 { (scheduler, cb) =>
      val sub = SingleAssignSubscription()

      source.subscribe {
        new Subscriber[A] {
          private[this] var isActive = true

          override def onSubscribe(s: Subscription): Unit = {
            sub := s
            sub.request(10)
          }

          override def onNext(a: A): Unit = {
            if (isActive) {
              isActive = false
              sub.cancel()
              cb.onSuccess(Some(a))
            }
          }

          override def onError(e: Throwable): Unit = {
            if (isActive) {
              isActive = false
              cb.onError(e)
            } else {
              scheduler.reportFailure(e)
            }
          }

          override def onComplete(): Unit = {
            if (isActive) {
              isActive = false
              cb.onSuccess(None)
            }
          }
        }
      }

      Task(sub.cancel())
    }

>>>>>>> adf0cd5d
}<|MERGE_RESOLUTION|>--- conflicted
+++ resolved
@@ -20,15 +20,12 @@
 import cats.effect.{Async, Concurrent, ConcurrentEffect, Effect, IO}
 import monix.bio.BIO.Context
 import monix.bio.{BIO, Task}
-<<<<<<< HEAD
+import monix.execution.rstreams.SingleAssignSubscription
 import monix.execution.schedulers.TrampolinedRunnable
 import monix.execution.{Callback, Scheduler}
+import org.reactivestreams.{Publisher, Subscriber, Subscription}
 
 import scala.util.control.NonFatal
-=======
-import monix.execution.rstreams.SingleAssignSubscription
-import org.reactivestreams.{Publisher, Subscriber, Subscription}
->>>>>>> adf0cd5d
 
 private[bio] object TaskConversions {
 
@@ -61,7 +58,6 @@
     }
 
   /**
-<<<<<<< HEAD
     * Implementation for `BIO.fromEffect`.
     */
   def fromEffect[F[_], A](fa: F[A])(implicit F: Effect[F]): Task[A] =
@@ -93,6 +89,51 @@
       case task: Task[A] @unchecked => task
       case io: IO[A] @unchecked => io.to[Task]
       case _ => fromConcurrentEffect0(fa)
+    }
+
+  /**
+    * Implementation for `BIO.fromReactivePublisher`.
+    */
+  def fromReactivePublisher[A](source: Publisher[A]): Task[Option[A]] =
+    Task.cancelable0 { (scheduler, cb) =>
+      val sub = SingleAssignSubscription()
+
+      source.subscribe {
+        new Subscriber[A] {
+          private[this] var isActive = true
+
+          override def onSubscribe(s: Subscription): Unit = {
+            sub := s
+            sub.request(10)
+          }
+
+          override def onNext(a: A): Unit = {
+            if (isActive) {
+              isActive = false
+              sub.cancel()
+              cb.onSuccess(Some(a))
+            }
+          }
+
+          override def onError(e: Throwable): Unit = {
+            if (isActive) {
+              isActive = false
+              cb.onError(e)
+            } else {
+              scheduler.reportFailure(e)
+            }
+          }
+
+          override def onComplete(): Unit = {
+            if (isActive) {
+              isActive = false
+              cb.onSuccess(None)
+            }
+          }
+        }
+      }
+
+      Task(sub.cancel())
     }
 
   private def fromConcurrentEffect0[F[_], A](fa: F[A])(implicit F: ConcurrentEffect[F]): Task[A] = {
@@ -140,50 +181,4 @@
 
   }
 
-=======
-    * Implementation for `BIO.fromReactivePublisher`.
-    */
-  def fromReactivePublisher[A](source: Publisher[A]): Task[Option[A]] =
-    Task.cancelable0 { (scheduler, cb) =>
-      val sub = SingleAssignSubscription()
-
-      source.subscribe {
-        new Subscriber[A] {
-          private[this] var isActive = true
-
-          override def onSubscribe(s: Subscription): Unit = {
-            sub := s
-            sub.request(10)
-          }
-
-          override def onNext(a: A): Unit = {
-            if (isActive) {
-              isActive = false
-              sub.cancel()
-              cb.onSuccess(Some(a))
-            }
-          }
-
-          override def onError(e: Throwable): Unit = {
-            if (isActive) {
-              isActive = false
-              cb.onError(e)
-            } else {
-              scheduler.reportFailure(e)
-            }
-          }
-
-          override def onComplete(): Unit = {
-            if (isActive) {
-              isActive = false
-              cb.onSuccess(None)
-            }
-          }
-        }
-      }
-
-      Task(sub.cancel())
-    }
-
->>>>>>> adf0cd5d
 }