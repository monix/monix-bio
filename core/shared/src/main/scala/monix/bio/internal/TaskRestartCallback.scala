--- conflicted
+++ resolved
@@ -108,11 +108,7 @@
       }
     } else {
       // $COVERAGE-OFF$
-<<<<<<< HEAD
-      context.scheduler.reportFailure(UncaughtErrorException.wrap(error))
-=======
       context.scheduler.reportFailure(error)
->>>>>>> 91555770
       // $COVERAGE-ON$
     }
   }
