/*
 * Copyright (c) 2019-2019 by The Monix Project Developers.
 * See the project homepage at: https://monix.io
 *
 * Licensed under the Apache License, Version 2.0 (the "License");
 * you may not use this file except in compliance with the License.
 * You may obtain a copy of the License at
 *
 *     http://www.apache.org/licenses/LICENSE-2.0
 *
 * Unless required by applicable law or agreed to in writing, software
 * distributed under the License is distributed on an "AS IS" BASIS,
 * WITHOUT WARRANTIES OR CONDITIONS OF ANY KIND, either express or implied.
 * See the License for the specific language governing permissions and
 * limitations under the License.
 */

package monix.bio

<<<<<<< HEAD
import cats.Parallel
import cats.effect.{CancelToken, Clock, Concurrent, ConcurrentEffect, ContextShift, Effect, ExitCase, Timer, Fiber => _}
=======
import cats.effect.{CancelToken, Clock, Concurrent, ConcurrentEffect, ContextShift, Effect, ExitCase, Timer, Fiber => _}
import cats.{Monoid, Parallel, Semigroup}
>>>>>>> 00738fc3
import monix.bio.compat.internal.newBuilder
import monix.bio.instances._
import monix.bio.internal.TaskRunLoop.WrappedException
import monix.bio.internal._
import monix.execution.ExecutionModel.AlwaysAsyncExecution
import monix.execution.annotations.{UnsafeBecauseBlocking, UnsafeBecauseImpure}
import monix.execution.compat.BuildFrom
import monix.execution.internal.Platform
import monix.execution.internal.Platform.fusionMaxStackDepth
import monix.execution.misc.Local
import monix.execution.schedulers.{CanBlock, TracingScheduler, TrampolinedRunnable}
import monix.execution.{Callback, Scheduler, _}
import org.reactivestreams.Publisher

import scala.annotation.unchecked.{uncheckedVariance => uV}
import scala.concurrent.duration.{Duration, FiniteDuration, NANOSECONDS, TimeUnit}
import scala.concurrent.{ExecutionContext, Future}
import scala.util.{Failure, Success, Try}

/** `Task` represents a specification for a possibly lazy or
  * asynchronous computation, which when executed will produce an `A`
  * as a result, along with possible side-effects.
  *
  * Compared with `Future` from Scala's standard library, `Task` does
  * not represent a running computation or a value detached from time,
  * as `Task` does not execute anything when working with its builders
  * or operators and it does not submit any work into any thread-pool,
  * the execution eventually taking place only after `runAsync` is
  * called and not before that.
  *
  * Note that `Task` is conservative in how it spawns logical threads.
  * Transformations like `map` and `flatMap` for example will default
  * to being executed on the logical thread on which the asynchronous
  * computation was started. But one shouldn't make assumptions about
  * how things will end up executed, as ultimately it is the
  * implementation's job to decide on the best execution model. All
  * you are guaranteed is asynchronous execution after executing
  * `runAsync`.
  *
  * =Getting Started=
  *
  * To build a `Task` from a by-name parameters (thunks), we can use
  * [[monix.eval.Task.apply Task.apply]] (
  * alias [[monix.eval.Task.eval Task.eval]]) or
  * [[monix.eval.Task.evalAsync Task.evalAsync]]:
  *
  * {{{
  *   val hello = Task("Hello ")
  *   val world = Task.evalAsync("World!")
  * }}}
  *
  * Nothing gets executed yet, as `Task` is lazy, nothing executes
  * until you trigger its evaluation via [[Task!.runAsync runAsync]] or
  * [[Task!.runToFuture runToFuture]].
  *
  * To combine `Task` values we can use [[Task!.map .map]] and
  * [[Task!.flatMap .flatMap]], which describe sequencing and this time
  * it's in a very real sense because of the laziness involved:
  *
  * {{{
  *   val sayHello = hello
  *     .flatMap(h => world.map(w => h + w))
  *     .map(println)
  * }}}
  *
  * This `Task` reference will trigger a side effect on evaluation, but
  * not yet. To make the above print its message:
  *
  * {{{
  *   import monix.execution.CancelableFuture
  *   import monix.execution.Scheduler.Implicits.global
  *
  *   val f: CancelableFuture[Unit] = sayHello.runToFuture
  *   // => Hello World!
  * }}}
  *
  * The returned type is a
  * [[monix.execution.CancelableFuture CancelableFuture]] which
  * inherits from Scala's standard [[scala.concurrent.Future Future]],
  * a value that can be completed already or might be completed at
  * some point in the future, once the running asynchronous process
  * finishes. Such a future value can also be canceled, see below.
  *
  * =Laziness, Purity and Referential Transparency=
  *
  * The fact that `Task` is lazy whereas `Future` is not
  * has real consequences. For example with `Task` you can do this:
  *
  * {{{
  *   import scala.concurrent.duration._
  *
  *   def retryOnFailure[A](times: Int, source: Task[A]): Task[A] =
  *     source.onErrorHandleWith { err =>
  *       // No more retries left? Re-throw error:
  *       if (times <= 0) Task.raiseError(err) else {
  *         // Recursive call, yes we can!
  *         retryOnFailure(times - 1, source)
  *           // Adding 500 ms delay for good measure
  *           .delayExecution(500.millis)
  *       }
  *     }
  * }}}
  *
  * `Future` being a strict value-wannabe means that the actual value
  * gets "memoized" (means cached), however `Task` is basically a function
  * that can be repeated for as many times as you want.
  *
  * `Task` is a pure data structure that can be used to describe
  * pure functions, the equivalent of Haskell's `IO`.
  *
  * ==Memoization==
  *
  * `Task` can also do memoization, making it behave like a "lazy"
  * Scala `Future`, meaning that nothing is started yet, its
  * side effects being evaluated on the first `runAsync` and then
  * the result reused on subsequent evaluations:
  *
  * {{{
  *   Task(println("boo")).memoize
  * }}}
  *
  * The difference between this and just calling `runAsync()` is that
  * `memoize()` still returns a `Task` and the actual memoization
  * happens on the first `runAsync()` (with idempotency guarantees of
  * course).
  *
  * But here's something else that the `Future` data type cannot do,
  * [[monix.eval.Task!.memoizeOnSuccess memoizeOnSuccess]]:
  *
  * {{{
  *   Task.eval {
  *     if (scala.util.Random.nextDouble() > 0.33)
  *       throw new RuntimeException("error!")
  *     println("moo")
  *   }.memoizeOnSuccess
  * }}}
  *
  * This keeps repeating the computation for as long as the result is a
  * failure and caches it only on success. Yes we can!
  *
  * ''WARNING:'' as awesome as `memoize` can be, use with care
  * because memoization can break referential transparency!
  *
  * ==Parallelism==
  *
  * Because of laziness, invoking
  * [[monix.eval.Task.sequence Task.sequence]] will not work like
  * it does for `Future.sequence`, the given `Task` values being
  * evaluated one after another, in ''sequence'', not in ''parallel''.
  * If you want parallelism, then you need to use
  * [[monix.eval.Task.gather Task.gather]] and thus be explicit about it.
  *
  * This is great because it gives you the possibility of fine tuning the
  * execution. For example, say you want to execute things in parallel,
  * but with a maximum limit of 30 tasks being executed in parallel.
  * One way of doing that is to process your list in batches:
  *
  * {{{
  *   // Some array of tasks, you come up with something good :-)
  *   val list: Seq[Task[Int]] = Seq.tabulate(100)(Task(_))
  *
  *   // Split our list in chunks of 30 items per chunk,
  *   // this being the maximum parallelism allowed
  *   val chunks = list.sliding(30, 30).toSeq
  *
  *   // Specify that each batch should process stuff in parallel
  *   val batchedTasks = chunks.map(chunk => Task.gather(chunk))
  *   // Sequence the batches
  *   val allBatches = Task.sequence(batchedTasks)
  *
  *   // Flatten the result, within the context of Task
  *   val all: Task[Seq[Int]] = allBatches.map(_.flatten)
  * }}}
  *
  * Note that the built `Task` reference is just a specification at
  * this point, or you can view it as a function, as nothing has
  * executed yet, you need to call [[Task!.runAsync runAsync]]
  * or [[Task!.runToFuture runToFuture]] explicitly.
  *
  * =Cancellation=
  *
  * The logic described by an `Task` task could be cancelable,
  * depending on how the `Task` gets built.
  *
  * [[monix.execution.CancelableFuture CancelableFuture]] references
  * can also be canceled, in case the described computation can be
  * canceled. When describing `Task` tasks with `Task.eval` nothing
  * can be cancelled, since there's nothing about a plain function
  * that you can cancel, but we can build cancelable tasks with
  * [[monix.eval.Task.cancelable0[A](register* Task.cancelable]].
  *
  * {{{
  *   import scala.concurrent.duration._
  *   import scala.util._
  *
  *   val delayedHello = Task.cancelable0[Unit] { (scheduler, callback) =>
  *     val task = scheduler.scheduleOnce(1.second) {
  *       println("Delayed Hello!")
  *       // Signaling successful completion
  *       callback(Success(()))
  *     }
  *     // Returning a cancel token that knows how to cancel the
  *     // scheduled computation:
  *     Task {
  *       println("Cancelling!")
  *       task.cancel()
  *     }
  *   }
  * }}}
  *
  * The sample above prints a message with a delay, where the delay
  * itself is scheduled with the injected `Scheduler`. The `Scheduler`
  * is in fact an implicit parameter to `runAsync()`.
  *
  * This action can be cancelled, because it specifies cancellation
  * logic. In case we have no cancelable logic to express, then it's
  * OK if we returned a
  * [[monix.execution.Cancelable.empty Cancelable.empty]] reference,
  * in which case the resulting `Task` would not be cancelable.
  *
  * But the `Task` we just described is cancelable, for one at the
  * edge, due to `runAsync` returning [[monix.execution.Cancelable Cancelable]]
  * and [[monix.execution.CancelableFuture CancelableFuture]] references:
  *
  * {{{
  *   // Triggering execution
  *   val cf: CancelableFuture[Unit] = delayedHello.runToFuture
  *
  *   // If we change our mind before the timespan has passed:
  *   cf.cancel()
  * }}}
  *
  * But also cancellation is described on `Task` as a pure action,
  * which can be used for example in [[monix.eval.Task.race race]] conditions:
  *
  * {{{
  *   import scala.concurrent.duration._
  *   import scala.concurrent.TimeoutException
  *
  *   val ta = Task(1 + 1).delayExecution(4.seconds)
  *
  *   val tb = Task.raiseError[Int](new TimeoutException)
  *     .delayExecution(4.seconds)
  *
  *   Task.racePair(ta, tb).flatMap {
  *     case Left((a, fiberB)) =>
  *       fiberB.cancel.map(_ => a)
  *     case Right((fiberA, b)) =>
  *       fiberA.cancel.map(_ => b)
  *   }
  * }}}
  *
  * The returned type in `racePair` is [[Fiber]], which is a data
  * type that's meant to wrap tasks linked to an active process
  * and that can be [[Fiber.cancel canceled]] or [[Fiber.join joined]].
  *
  * Also, given a task, we can specify actions that need to be
  * triggered in case of cancellation, see
  * [[monix.eval.Task!.doOnCancel doOnCancel]]:
  *
  * {{{
  *   val task = Task.eval(println("Hello!")).executeAsync
  *
  *   task doOnCancel Task.eval {
  *     println("A cancellation attempt was made!")
  *   }
  * }}}
  *
  * Given a task, we can also create a new task from it that atomic
  * (non cancelable), in the sense that either all of it executes
  * or nothing at all, via [[monix.eval.Task!.uncancelable uncancelable]].
  *
  * =Note on the ExecutionModel=
  *
  * `Task` is conservative in how it introduces async boundaries.
  * Transformations like `map` and `flatMap` for example will default
  * to being executed on the current call stack on which the
  * asynchronous computation was started. But one shouldn't make
  * assumptions about how things will end up executed, as ultimately
  * it is the implementation's job to decide on the best execution
  * model. All you are guaranteed (and can assume) is asynchronous
  * execution after executing `runAsync`.
  *
  * Currently the default
  * [[monix.execution.ExecutionModel ExecutionModel]] specifies
  * batched execution by default and `Task` in its evaluation respects
  * the injected `ExecutionModel`. If you want a different behavior,
  * you need to execute the `Task` reference with a different scheduler.
  *
  * @define schedulerDesc is an injected
  *         [[monix.execution.Scheduler Scheduler]] that gets used
  *         whenever asynchronous boundaries are needed when
  *         evaluating the task; a `Scheduler` is in general needed
  *         when the `Task` needs to be evaluated via `runAsync`
  *
  * @define schedulerEvalDesc is the
  *         [[monix.execution.Scheduler Scheduler]] needed in order
  *         to evaluate the source, being required in Task's
  *         [[runAsync]], [[runAsyncF]] or [[runToFuture]].
  *
  * @define callbackDesc ==Callback==
  *
  *         When executing the task via this method, the user is
  *         required to supply a side effecting callback with the
  *         signature: `Either[Throwable, A] => Unit`.
  *
  *         This will be used by the implementation to signal completion,
  *         signaling either a `Right(value)` or a `Left(error)`.
  *
  *         `Task` however uses [[monix.execution.Callback Callback]]
  *         internally, so you can supply a `Callback` instance instead
  *         and it will be used to avoid unnecessary boxing. It also has
  *         handy utilities.
  *
  *         Note that with `Callback` you can:
  *
  *          - convert from a plain function using `Either[Throwable, A]` as input via
  *            [[monix.execution.Callback.fromAttempt Callback.fromAttempt]]
  *          - convert from a plain function using `Try[A]` as input via
  *            [[monix.execution.Callback.fromTry Callback.fromTry]]
  *          - wrap a standard Scala `Promise` via
  *            [[monix.execution.Callback.fromPromise Callback.fromPromise]]
  *          - pass an empty callback that just reports errors via
  *            [[monix.execution.Callback.empty Callback.empty]]
  *
  * @define callbackParamDesc is a callback that will be invoked upon
  *         completion, either with a successful result, or with an error;
  *         note that you can use [[monix.execution.Callback]] for extra
  *         performance (avoids the boxing in [[scala.Either]])
  *
  * @define cancelableDesc a [[monix.execution.Cancelable Cancelable]]
  *         that can be used to cancel a running task
  *
  * @define cancelTokenDesc a `Task[Unit]`, aliased via Cats-Effect
  *         as a `CancelToken[Task]`, that can be used to cancel the
  *         running task. Given that this is a `Task`, it can describe
  *         asynchronous finalizers (if the source had any), therefore
  *         users can apply back-pressure on the completion of such
  *         finalizers.
  *
  * @define optionsDesc a set of [[monix.eval.Task.Options Options]]
  *         that determine the behavior of Task's run-loop.
  *
  * @define startInspiration Inspired by
  *         [[https://github.com/functional-streams-for-scala/fs2 FS2]],
  *         with the difference that this method does not fork
  *         automatically, being consistent with Monix's default
  *         behavior.
  *
  * @define runSyncUnsafeTimeout is a duration that specifies the
  *         maximum amount of time that this operation is allowed to block the
  *         underlying thread. If the timeout expires before the result is ready,
  *         a `TimeoutException` gets thrown. Note that you're allowed to
  *         pass an infinite duration (with `Duration.Inf`), but unless
  *         it's `main` that you're blocking and unless you're doing it only
  *         once, then this is definitely not recommended — provide a finite
  *         timeout in order to avoid deadlocks.
  *
  * @define runSyncUnsafePermit is an implicit value that's only available for
  *         the JVM and not for JavaScript, its purpose being to stop usage of
  *         this operation on top of engines that do not support blocking threads.
  *
  * @define runSyncMaybeReturn `Right(result)` in case a result was processed,
  *         or `Left(future)` in case an asynchronous boundary
  *         was hit and further async execution is needed
  *
  * @define runSyncStepReturn `Right(result)` in case a result was processed,
  *         or `Left(task)` in case an asynchronous boundary
  *         was hit and further async execution is needed
  *
  * @define runAsyncToFutureReturn a
  *         [[monix.execution.CancelableFuture CancelableFuture]]
  *         that can be used to extract the result or to cancel
  *         a running task.
  *
  * @define bracketErrorNote '''NOTE on error handling''': one big
  *         difference versus `try {} finally {}` is that, in case
  *         both the `release` function and the `use` function throws,
  *         the error raised by `use` gets signaled and the error
  *         raised by `release` gets reported with `System.err` for
  *         [[Coeval]] or with
  *         [[monix.execution.Scheduler.reportFailure Scheduler.reportFailure]]
  *         for [[Task]].
  *
  *         For example:
  *
  *         {{{
  *           Task.evalAsync("resource").bracket { _ =>
  *             // use
  *             Task.raiseError(new RuntimeException("Foo"))
  *           } { _ =>
  *             // release
  *             Task.raiseError(new RuntimeException("Bar"))
  *           }
  *         }}}
  *
  *         In this case the error signaled downstream is `"Foo"`,
  *         while the `"Bar"` error gets reported. This is consistent
  *         with the behavior of Haskell's `bracket` operation and NOT
  *         with `try {} finally {}` from Scala, Java or JavaScript.
  *
  * @define unsafeRun '''UNSAFE (referential transparency)''' —
  *         this operation can trigger the execution of side effects, which
  *         breaks referential transparency and is thus not a pure function.
  *
  *         Normally these functions shouldn't be called until
  *         "the end of the world", which is to say at the end of
  *         the program (for a console app), or at the end of a web
  *         request (in case you're working with a web framework or
  *         toolkit that doesn't provide good integration with Monix's
  *         `Task` via Cats-Effect).
  *
  *         Otherwise for modifying or operating on tasks, prefer
  *         its pure functions like `map` and `flatMap`.
  *         In FP code don't use `runAsync`. Remember that `Task`
  *         is not a 1:1 replacement for `Future`, `Task` being
  *         a very different abstraction.
  *
  * @define memoizeCancel '''Cancellation''' — a memoized task will mirror
  *         the behavior of the source on cancellation. This means that:
  *
  *          - if the source isn't cancellable, then the resulting memoized
  *            task won't be cancellable either
  *          - if the source is cancellable, then the memoized task can be
  *            cancelled, which can take unprepared users by surprise
  *
  *         Depending on use-case, there are two ways to ensure no surprises:
  *
  *          - usage of [[onCancelRaiseError]], before applying memoization, to
  *            ensure that on cancellation an error is triggered and then noticed
  *            by the memoization logic
  *          - usage of [[uncancelable]], either before or after applying
  *            memoization, to ensure that the memoized task cannot be cancelled
  *
  * @define memoizeUnsafe '''UNSAFE''' — this operation allocates a shared,
  *         mutable reference, which can break in certain cases
  *         referential transparency, even if this operation guarantees
  *         idempotency (i.e. referential transparency implies idempotency,
  *         but idempotency does not imply referential transparency).
  *
  *         The allocation of a mutable reference is known to be a
  *         side effect, thus breaking referential transparency,
  *         even if calling this method does not trigger the evaluation
  *         of side effects suspended by the source.
  *
  *         Use with care. Sometimes it's easier to just keep a shared,
  *         memoized reference to some connection, but keep in mind
  *         it might be better to pass such a reference around as
  *         a parameter.
  */
sealed abstract class BIO[+E, +A] extends Serializable {
  import BIO._
  import cats.effect.Async

  /** Triggers the asynchronous execution, returning a cancelable
    * [[monix.execution.CancelableFuture CancelableFuture]] that can
    * be awaited for the final result or canceled.
    *
    * Note that without invoking `runAsync` on a `Task`, nothing
    * gets evaluated, as a `Task` has lazy behavior.
    *
    * {{{
    *   import scala.concurrent.duration._
    *   // A Scheduler is needed for executing tasks via `runAsync`
    *   import monix.execution.Scheduler.Implicits.global
    *
    *   // Nothing executes yet
    *   val task: Task[String] =
    *     for {
    *       _ <- Task.sleep(3.seconds)
    *       r <- Task { println("Executing..."); "Hello!" }
    *     } yield r
    *
    *
    *   // Triggering the task's execution:
    *   val f = task.runToFuture
    *
    *   // Or in case we change our mind
    *   f.cancel()
    * }}}
    *
    * $unsafeRun
    *
    * BAD CODE:
    * {{{
    *   import monix.execution.CancelableFuture
    *   import scala.concurrent.Await
    *
    *   // ANTI-PATTERN 1: Unnecessary side effects
    *   def increment1(sample: Task[Int]): CancelableFuture[Int] = {
    *     // No reason to trigger `runAsync` for this operation
    *     sample.runToFuture.map(_ + 1)
    *   }
    *
    *   // ANTI-PATTERN 2: blocking threads makes it worse than (1)
    *   def increment2(sample: Task[Int]): Int = {
    *     // Blocking threads is totally unnecessary
    *     val x = Await.result(sample.runToFuture, 5.seconds)
    *     x + 1
    *   }
    *
    *   // ANTI-PATTERN 3: this is even WORSE than (2)!
    *   def increment3(sample: Task[Int]): Task[Int] = {
    *     // Triggering side-effects, but misleading users/readers
    *     // into thinking this function is pure via the return type
    *     Task.fromFuture(sample.runToFuture.map(_ + 1))
    *   }
    * }}}
    *
    * Instead prefer the pure versions. `Task` has its own [[map]],
    * [[flatMap]], [[onErrorHandleWith]] or [[bracketCase]], which
    * are really powerful and can allow you to operate on a task
    * in however way you like without escaping Task's context and
    * triggering unwanted side-effects.
    *
    * @param s $schedulerDesc
    * @return $runAsyncToFutureReturn
    */
  @UnsafeBecauseImpure
  final def runToFuture[E1 >: E](implicit s: Scheduler): CancelableFuture[Either[E1, A]] =
    runToFutureOpt(s, BIO.defaultOptions)

  /** Triggers the asynchronous execution, much like normal [[runToFuture]],
    * but includes the ability to specify [[monix.bio.BIO.Options Options]]
    * that can modify the behavior of the run-loop.
    *
    * This is the configurable version of [[runToFuture]].
    * It allows you to specify options such as:
    *
    *  - enabling support for [[TaskLocal]]
    *  - disabling auto-cancelable run-loops
    *
    * See [[BIO.Options]]. Example:
    *
    * {{{
    *   import monix.execution.Scheduler.Implicits.global
    *
    *   val task =
    *     for {
    *       local <- TaskLocal(0)
    *       _     <- local.write(100)
    *       _     <- Task.shift
    *       value <- local.read
    *     } yield value
    *
    *   // We need to activate support of TaskLocal via:
    *   implicit val opts = Task.defaultOptions.enableLocalContextPropagation
    *   // Actual execution that depends on these custom options:
    *   task.runToFutureOpt
    * }}}
    *
    * $unsafeRun
    *
    * PLEASE READ the advice on anti-patterns at [[runToFuture]].
    *
    * @param s $schedulerDesc
    * @param opts $optionsDesc
    * @return $runAsyncToFutureReturn
    */
  @UnsafeBecauseImpure
  def runToFutureOpt[E1 >: E](implicit s: Scheduler, opts: Options): CancelableFuture[Either[E1, A]] = {
    val opts2 = opts.withSchedulerFeatures
    Local
      .bindCurrentIf(opts2.localContextPropagation) {
        TaskRunLoop.startFuture(this, s, opts2)
      }
  }

  /** Triggers the asynchronous execution, with a provided callback
    * that's going to be called at some point in the future with
    * the final result.
    *
    * Note that without invoking `runAsync` on a `Task`, nothing
    * gets evaluated, as a `Task` has lazy behavior.
    *
    * {{{
    *   import scala.concurrent.duration._
    *   // A Scheduler is needed for executing tasks via `runAsync`
    *   import monix.execution.Scheduler.Implicits.global
    *
    *   // Nothing executes yet
    *   val task: Task[String] =
    *     for {
    *       _ <- Task.sleep(3.seconds)
    *       r <- Task { println("Executing..."); "Hello!" }
    *     } yield r
    *
    *
    *   // Triggering the task's execution:
    *   val f = task.runAsync {
    *     case Right(str: String) =>
    *       println(s"Received: $$str")
    *     case Left(e) =>
    *       global.reportFailure(e)
    *   }
    *
    *   // Or in case we change our mind
    *   f.cancel()
    * }}}
    *
    * $callbackDesc
    *
    * Example, equivalent to the above:
    *
    * {{{
    *   import monix.execution.Callback
    *
    *   task.runAsync(new Callback[Throwable, String] {
    *     def onSuccess(str: String) =
    *       println(s"Received: $$str")
    *     def onError(e: Throwable) =
    *       global.reportFailure(e)
    *   })
    * }}}
    *
    * Example equivalent with [[runAsyncAndForget]]:
    *
    * {{{
    *   task.runAsync(Callback.empty)
    * }}}
    *
    * Completing a [[scala.concurrent.Promise]]:
    *
    * {{{
    *   import scala.concurrent.Promise
    *
    *   val p = Promise[String]()
    *   task.runAsync(Callback.fromPromise(p))
    * }}}
    *
    * $unsafeRun
    *
    * @param cb $callbackParamDesc
    * @param s $schedulerDesc
    * @return $cancelableDesc
    */
  @UnsafeBecauseImpure
  final def runAsync(cb: Either[Cause[E], A] => Unit)(implicit s: Scheduler): Cancelable =
    runAsyncOpt(cb)(s, BIO.defaultOptions)

  /** Triggers the asynchronous execution, much like normal [[runAsync]], but
    * includes the ability to specify [[monix.bio.BIO.Options BIO.Options]]
    * that can modify the behavior of the run-loop.
    *
    * This allows you to specify options such as:
    *
    *  - enabling support for [[TaskLocal]]
    *  - disabling auto-cancelable run-loops
    *
    * Example:
    * {{{
    *   import monix.execution.Scheduler.Implicits.global
    *
    *   val task =
    *     for {
    *       local <- TaskLocal(0)
    *       _     <- local.write(100)
    *       _     <- Task.shift
    *       value <- local.read
    *     } yield value
    *
    *   // We need to activate support of TaskLocal via:
    *   implicit val opts = Task.defaultOptions.enableLocalContextPropagation
    *
    *   // Actual execution that depends on these custom options:
    *   task.runAsyncOpt {
    *     case Right(value) =>
    *       println(s"Received: $$value")
    *     case Left(e) =>
    *       global.reportFailure(e)
    *   }
    * }}}
    *
    * See [[BIO.Options]].
    *
    * $callbackDesc
    *
    * $unsafeRun
    *
    * @param cb $callbackParamDesc
    * @param s $schedulerDesc
    * @param opts $optionsDesc
    * @return $cancelableDesc
    */
  @UnsafeBecauseImpure
  def runAsyncOpt(cb: Either[Cause[E], A] => Unit)(implicit s: Scheduler, opts: Options): Cancelable = {
    val opts2 = opts.withSchedulerFeatures
    Local.bindCurrentIf(opts2.localContextPropagation) {
      UnsafeCancelUtils.taskToCancelable(runAsyncOptF(cb)(s, opts2))
    }
  }

  /** Triggers the asynchronous execution, returning a `Task[Unit]`
    * (aliased to `CancelToken[Task]` in Cats-Effect) which can
    * cancel the running computation.
    *
    * This is the more potent version of [[runAsync]],
    * because the returned cancelation token is a `Task[Unit]` that
    * can be used to back-pressure on the result of the cancellation
    * token, in case the finalizers are specified as asynchronous
    * actions that are expensive to complete.
    *
    * Example:
    * {{{
    *   import scala.concurrent.duration._
    *
    *   val task = Task("Hello!").bracketCase { str =>
    *     Task(println(str))
    *   } { (_, exitCode) =>
    *     // Finalization
    *     Task(println(s"Finished via exit code: $$exitCode"))
    *       .delayExecution(3.seconds)
    *   }
    * }}}
    *
    * In this example we have a task with a registered finalizer
    * (via [[bracketCase]]) that takes 3 whole seconds to finish.
    * Via normal `runAsync` the returned cancelation token has no
    * capability to wait for its completion.
    *
    * {{{
    *   import monix.execution.Callback
    *   import monix.execution.Scheduler.Implicits.global
    *
    *   val cancel = task.runAsyncF(Callback.empty)
    *
    *   // Triggering `cancel` and we can wait for its completion
    *   for (_ <- cancel.runToFuture) {
    *     // Takes 3 seconds to print
    *     println("Resources were released!")
    *   }
    * }}}
    *
    * WARN: back-pressuring on the completion of finalizers is not
    * always a good idea. Avoid it if you can.
    *
    * $callbackDesc
    *
    * $unsafeRun
    *
    * NOTE: the `F` suffix comes from `F[_]`, highlighting our usage
    * of `CancelToken[F]` to return a `Task[Unit]`, instead of a
    * plain and side effectful `Cancelable` object.
    *
    * @param cb $callbackParamDesc
    * @param s $schedulerDesc
    * @return $cancelTokenDesc
    */
  @UnsafeBecauseImpure
  final def runAsyncF[E1 >: E](cb: Either[Cause[E1], A] => Unit)(implicit s: Scheduler): CancelToken[BIO[E1, ?]] =
    runAsyncOptF(cb)(s, BIO.defaultOptions)

  /** Triggers the asynchronous execution, much like normal [[runAsyncF]], but
    * includes the ability to specify [[monix.bio.Task.Options Task.Options]]
    * that can modify the behavior of the run-loop.
    *
    * This allows you to specify options such as:
    *
    *  - enabling support for [[TaskLocal]]
    *  - disabling auto-cancelable run-loops
    *
    * See the description of [[runToFutureOpt]] for an example.
    *
    * The returned cancelation token is a `Task[Unit]` that
    * can be used to back-pressure on the result of the cancellation
    * token, in case the finalizers are specified as asynchronous
    * actions that are expensive to complete.
    *
    * See the description of [[runAsyncF]] for an example.
    *
    * WARN: back-pressuring on the completion of finalizers is not
    * always a good idea. Avoid it if you can.
    *
    * $callbackDesc
    *
    * $unsafeRun
    *
    * NOTE: the `F` suffix comes from `F[_]`, highlighting our usage
    * of `CancelToken[F]` to return a `Task[Unit]`, instead of a
    * plain and side effectful `Cancelable` object.
    *
    * @param cb $callbackParamDesc
    * @param s $schedulerDesc
    * @param opts $optionsDesc
    * @return $cancelTokenDesc
    */
  @UnsafeBecauseImpure
  def runAsyncOptF[E1 >: E](
    cb: Either[Cause[E], A] => Unit)(implicit s: Scheduler, opts: Options): CancelToken[BIO[E1, ?]] = {
    val opts2 = opts.withSchedulerFeatures
    Local.bindCurrentIf(opts2.localContextPropagation) {
      TaskRunLoop
        .startLight(this, s, opts2, BiCallback.fromAttempt(cb).asInstanceOf[BiCallback[Any, A]]) // TODO: should it be E,A?
    }
  }

  /** Triggers the asynchronous execution of the source task
    * in a "fire and forget" fashion.
    *
    * Starts the execution of the task, but discards any result
    * generated asynchronously and doesn't return any cancelable
    * tokens either. This affords some optimizations — for example
    * the underlying run-loop doesn't need to worry about
    * cancelation. Also the call-site is more clear in intent.
    *
    * Example:
    * {{{
    *   import monix.execution.Scheduler.Implicits.global
    *
    *   val task = Task(println("Hello!"))
    *
    *   // We don't care about the result, we don't care about the
    *   // cancellation token, we just want this thing to run:
    *   task.runAsyncAndForget
    * }}}
    *
    * $unsafeRun
    *
    * @param s $schedulerDesc
    */
  @UnsafeBecauseImpure
  final def runAsyncAndForget(implicit s: Scheduler): Unit =
    runAsyncAndForgetOpt(s, BIO.defaultOptions)

  /** Triggers the asynchronous execution in a "fire and forget"
    * fashion, like normal [[runAsyncAndForget]], but includes the
    * ability to specify [[monix.bio.BIO.Options BIO.Options]] that
    * can modify the behavior of the run-loop.
    *
    * This allows you to specify options such as:
    *
    *  - enabling support for [[TaskLocal]]
    *  - disabling auto-cancelable run-loops
    *
    * See the description of [[runAsyncOpt]] for an example of customizing the
    * default [[BIO.Options]].
    *
    * See the description of [[runAsyncAndForget]] for an example
    * of running as a "fire and forget".
    *
    * $unsafeRun
    *
    * @param s $schedulerDesc
    * @param opts $optionsDesc
    */
  @UnsafeBecauseImpure
  def runAsyncAndForgetOpt(implicit s: Scheduler, opts: BIO.Options): Unit =
    runAsyncUncancelableOpt(BiCallback.empty)(s, opts)

  /** Triggers the asynchronous execution of the source task,
    * but runs it in uncancelable mode.
    *
    * This is an optimization over plain [[runAsync]] or [[runAsyncF]] that
    * doesn't give you a cancellation token for cancelling the task. The runtime
    * can thus not worry about keeping state related to cancellation when
    * evaluating it.
    *
    * {{{
    *   import scala.concurrent.duration._
    *   import monix.execution.Scheduler.Implicits.global
    *
    *   val task: Task[String] =
    *     for {
    *       _ <- Task.sleep(3.seconds)
    *       r <- Task { println("Executing..."); "Hello!" }
    *     } yield r
    *
    *   // Triggering the task's execution, without receiving any
    *   // cancelation tokens
    *   task.runAsyncUncancelable {
    *     case Right(str) =>
    *       println(s"Received: $$str")
    *     case Left(e) =>
    *       global.reportFailure(e)
    *   }
    * }}}
    *
    * $callbackDesc
    *
    * $unsafeRun
    *
    * @param s $schedulerDesc
    */
  @UnsafeBecauseImpure
  final def runAsyncUncancelable(cb: Either[Cause[E], A] => Unit)(implicit s: Scheduler): Unit =
    runAsyncUncancelableOpt(cb)(s, BIO.defaultOptions)

  /** Triggers the asynchronous execution in uncancelable mode,
    * like [[runAsyncUncancelable]], but includes the ability to
    * specify [[monix.bio.BIO.Options BIO.Options]] that can modify
    * the behavior of the run-loop.
    *
    * This allows you to specify options such as:
    *
    *  - enabling support for [[TaskLocal]]
    *  - disabling auto-cancelable run-loops
    *
    * See the description of [[runAsyncOpt]] for an example of customizing the
    * default [[BIO.Options]].
    *
    * This is an optimization over plain [[runAsyncOpt]] or
    * [[runAsyncOptF]] that doesn't give you a cancellation token for
    * cancelling the task. The runtime can thus not worry about
    * keeping state related to cancellation when evaluating it.
    *
    * $callbackDesc
    *
    * @param s $schedulerDesc
    * @param opts $optionsDesc
    */
  @UnsafeBecauseImpure
  def runAsyncUncancelableOpt(cb: Either[Cause[E], A] => Unit)(implicit s: Scheduler, opts: BIO.Options): Unit = {
    val opts2 = opts.withSchedulerFeatures
    Local.bindCurrentIf(opts2.localContextPropagation) {
      TaskRunLoop
        .startLight(this, s, opts2, BiCallback.fromAttempt(cb).asInstanceOf[BiCallback[Any, A]], isCancelable = false)
    }
  }

  /** Executes the source until completion, or until the first async
    * boundary, whichever comes first.
    *
    * This operation is mean to be compliant with
    * `cats.effect.Effect.runSyncStep`, but without suspending the
    * evaluation in `IO`.
    *
    * WARNING: This method is a partial function, throwing exceptions
    * in case errors happen immediately (synchronously).
    *
    * Usage sample:
    * {{{
    *   import monix.execution.Scheduler.Implicits.global
    *   import scala.util._
    *   import scala.util.control.NonFatal
    *
    *   try Task(42).runSyncStep match {
    *     case Right(a) => println("Success: " + a)
    *     case Left(task) =>
    *       task.runToFuture.onComplete {
    *         case Success(a) => println("Async success: " + a)
    *         case Failure(e) => println("Async error: " + e)
    *       }
    *   } catch {
    *     case NonFatal(e) =>
    *       println("Error: " + e)
    *   }
    * }}}
    *
    * Obviously the purpose of this method is to be used for
    * optimizations.
    *
    * $unsafeRun
    *
    * @see [[runSyncUnsafe]], the blocking execution mode that can
    *      only work on top of the JVM.
    *
    * @param s $schedulerDesc
    * @return $runSyncStepReturn
    */
  @UnsafeBecauseImpure
  final def runSyncStep(implicit s: Scheduler): Either[BIO[E, A], A] =
    runSyncStepOpt(s, defaultOptions)

  /** A variant of [[runSyncStep]] that takes an implicit
    * [[BIO.Options]] from the current scope.
    *
    * This helps in tuning the evaluation model of task.
    *
    * $unsafeRun
    *
    * @see [[runSyncStep]]
    * @param s $schedulerDesc
    * @param opts $optionsDesc
    * @return $runSyncStepReturn
    */
  @UnsafeBecauseImpure
  final def runSyncStepOpt(implicit s: Scheduler, opts: Options): Either[BIO[E, A], A] = {
    val opts2 = opts.withSchedulerFeatures
    Local.bindCurrentIf(opts2.localContextPropagation) {
      TaskRunLoop.startStep(this, s, opts2)
    }
  }

  /** Evaluates the source task synchronously and returns the result
    * immediately or blocks the underlying thread until the result is
    * ready.
    *
    * '''WARNING:''' blocking operations are unsafe and incredibly
    * error prone on top of the JVM. It's a good practice to not block
    * any threads and use the asynchronous `runAsync` methods instead.
    *
    * In general prefer to use the asynchronous [[BIO.runAsync]] or
    * [[BIO.runToFuture]] and to structure your logic around asynchronous
    * actions in a non-blocking way. But in case you're blocking only once, in
    * `main`, at the "edge of the world" so to speak, then it's OK.
    *
    * Sample:
    * {{{
    *   import monix.execution.Scheduler.Implicits.global
    *   import scala.concurrent.duration._
    *
    *   Task(42).runSyncUnsafe(3.seconds)
    * }}}
    *
    * This is equivalent with:
    * {{{
    *   import scala.concurrent.Await
    *
    *   Await.result[Int](Task(42).runToFuture, 3.seconds)
    * }}}
    *
    * Some implementation details:
    *
    *  - blocking the underlying thread is done by triggering Scala's
    *    `BlockingContext` (`scala.concurrent.blocking`), just like
    *    Scala's `Await.result`
    *  - the `timeout` is mandatory, just like when using Scala's
    *    `Await.result`, in order to make the caller aware that the
    *    operation is dangerous and that setting a `timeout` is good
    *    practice
    *  - the loop starts in an execution mode that ignores
    *    [[monix.execution.ExecutionModel.BatchedExecution BatchedExecution]] or
    *    [[monix.execution.ExecutionModel.AlwaysAsyncExecution AlwaysAsyncExecution]],
    *    until the first asynchronous boundary. This is because we want to block
    *    the underlying thread for the result, in which case preserving
    *    fairness by forcing (batched) async boundaries doesn't do us any good,
    *    quite the contrary, the underlying thread being stuck until the result
    *    is available or until the timeout exception gets triggered.
    *
    * Not supported on top of JavaScript engines and trying to use it
    * with Scala.js will trigger a compile time error.
    *
    * For optimizations on top of JavaScript you can use
    * [[runSyncStep]] instead.
    *
    * $unsafeRun
    *
    * @param timeout $runSyncUnsafeTimeout
    * @param s $schedulerDesc
    * @param permit $runSyncUnsafePermit
    */
  @UnsafeBecauseImpure
  @UnsafeBecauseBlocking
  final def runSyncUnsafe(timeout: Duration = Duration.Inf)(implicit s: Scheduler, permit: CanBlock): A =
    runSyncUnsafeOpt(timeout)(s, defaultOptions, permit)

  /** Variant of [[runSyncUnsafe]] that takes a [[BIO.Options]]
    * implicitly from the scope in order to tune the evaluation model
    * of the task.
    *
    * This allows you to specify options such as:
    *
    *  - enabling support for [[TaskLocal]]
    *  - disabling auto-cancelable run-loops
    *
    * See the description of [[runAsyncOpt]] for an example of
    * customizing the default [[BIO.Options]].
    *
    * $unsafeRun
    *
    * @see [[runSyncUnsafe]]
    * @param timeout $runSyncUnsafeTimeout
    * @param s $schedulerDesc
    * @param opts $optionsDesc
    * @param permit $runSyncUnsafePermit
    */
  @UnsafeBecauseImpure
  @UnsafeBecauseBlocking
  final def runSyncUnsafeOpt(timeout: Duration = Duration.Inf)(
    implicit s: Scheduler,
    opts: Options,
    permit: CanBlock
  ): A = {
    /*_*/
    val opts2 = opts.withSchedulerFeatures
    Local.bindCurrentIf(opts2.localContextPropagation) {
      TaskRunSyncUnsafe(this, timeout, s, opts2)
    }
    /*_*/
  }

  /** Creates a new [[Task]] that will expose any triggered typed
    * from the source.
    */
  final def attempt: UIO[Either[E, A]] =
    FlatMap(this, AttemptTask.asInstanceOf[A => UIO[Either[E, A]]])

  /** Runs this task first and then, when successful, the given task.
    * Returns the result of the given task.
    *
    * Example:
    * {{{
    *   val combined = Task{println("first"); "first"} >> Task{println("second"); "second"}
    *   // Prints "first" and then "second"
    *   // Result value will be "second"
    * }}}
    */
  final def >>[E1 >: E, B](tb: => BIO[E1, B]): BIO[E1, B] =
    this.flatMap(_ => tb)

  /** Introduces an asynchronous boundary at the current stage in the
    * asynchronous processing pipeline.
    *
    * Consider the following example:
    *
    * {{{
    *   import monix.execution.Scheduler
    *   val io = Scheduler.io()
    *
    *   val source = Task(1).executeOn(io).map(_ + 1)
    * }}}
    *
    * That task is being forced to execute on the `io` scheduler,
    * including the `map` transformation that follows after
    * `executeOn`. But what if we want to jump with the execution
    * run-loop on the default scheduler for the following
    * transformations?
    *
    * Then we can do:
    *
    * {{{
    *   source.asyncBoundary.map(_ + 2)
    * }}}
    *
    * In this sample, whatever gets evaluated by the `source` will
    * happen on the `io` scheduler, however the `asyncBoundary` call
    * will make all subsequent operations to happen on the default
    * scheduler.
    */
  final def asyncBoundary: BIO[E, A] =
    flatMap(a => BIO.shift.map(_ => a))

  /** Introduces an asynchronous boundary at the current stage in the
    * asynchronous processing pipeline, making processing to jump on
    * the given [[monix.execution.Scheduler Scheduler]] (until the
    * next async boundary).
    *
    * Consider the following example:
    * {{{
    *   import monix.execution.Scheduler
    *   val io = Scheduler.io()
    *
    *   val source = Task(1).executeOn(io).map(_ + 1)
    * }}}
    *
    * That task is being forced to execute on the `io` scheduler,
    * including the `map` transformation that follows after
    * `executeOn`. But what if we want to jump with the execution
    * run-loop on another scheduler for the following transformations?
    *
    * Then we can do:
    * {{{
    *   import monix.execution.Scheduler.global
    *
    *   source.asyncBoundary(global).map(_ + 2)
    * }}}
    *
    * In this sample, whatever gets evaluated by the `source` will
    * happen on the `io` scheduler, however the `asyncBoundary` call
    * will make all subsequent operations to happen on the specified
    * `global` scheduler.
    *
    * @param s is the scheduler triggering the asynchronous boundary
    */
  final def asyncBoundary(s: Scheduler): BIO[E, A] =
    flatMap(a => BIO.shift(s).map(_ => a))

  /** Returns a task that treats the source task as the acquisition of a resource,
    * which is then exploited by the `use` function and then `released`.
    *
    * The `bracket` operation is the equivalent of the
    * `try {} catch {} finally {}` statements from mainstream languages.
    *
    * The `bracket` operation installs the necessary exception handler to release
    * the resource in the event of an exception being raised during the computation,
    * or in case of cancellation.
    *
    * If an exception is raised, then `bracket` will re-raise the exception
    * ''after'' performing the `release`. If the resulting task gets cancelled,
    * then `bracket` will still perform the `release`, but the yielded task
    * will be non-terminating (equivalent with [[Task.never]]).
    *
    * Example:
    *
    * {{{
    *   import java.io._
    *
    *   def readFile(file: File): Task[String] = {
    *     // Opening a file handle for reading text
    *     val acquire = Task.eval(new BufferedReader(
    *       new InputStreamReader(new FileInputStream(file), "utf-8")
    *     ))
    *
    *     acquire.bracket { in =>
    *       // Usage part
    *       Task.eval {
    *         // Yes, ugly Java, non-FP loop;
    *         // side-effects are suspended though
    *         var line: String = null
    *         val buff = new StringBuilder()
    *         do {
    *           line = in.readLine()
    *           if (line != null) buff.append(line)
    *         } while (line != null)
    *         buff.toString()
    *       }
    *     } { in =>
    *       // The release part
    *       Task.eval(in.close())
    *     }
    *   }
    * }}}
    *
    * Note that in case of cancellation the underlying implementation cannot
    * guarantee that the computation described by `use` doesn't end up
    * executed concurrently with the computation from `release`. In the example
    * above that ugly Java loop might end up reading from a `BufferedReader`
    * that is already closed due to the task being cancelled, thus triggering
    * an error in the background with nowhere to go but in
    * [[monix.execution.Scheduler.reportFailure Scheduler.reportFailure]].
    *
    * In this particular example, given that we are just reading from a file,
    * it doesn't matter. But in other cases it might matter, as concurrency
    * on top of the JVM when dealing with I/O might lead to corrupted data.
    *
    * For those cases you might want to do synchronization (e.g. usage of
    * locks and semaphores) and you might want to use [[bracketE]], the
    * version that allows you to differentiate between normal termination
    * and cancellation.
    *
    * $bracketErrorNote
    *
    * @see [[bracketCase]] and [[bracketE]]
    *
    * @param use is a function that evaluates the resource yielded by the source,
    *        yielding a result that will get generated by the task returned
    *        by this `bracket` function
    *
    * @param release is a function that gets called after `use` terminates,
    *        either normally or in error, or if it gets cancelled, receiving
    *        as input the resource that needs to be released
    */
  final def bracket[E1 >: E, B](use: A => BIO[E1, B])(release: A => UIO[Unit]): BIO[E1, B] =
    bracketCase(use)((a, _) => release(a))

  /** Returns a new task that treats the source task as the
    * acquisition of a resource, which is then exploited by the `use`
    * function and then `released`, with the possibility of
    * distinguishing between normal termination and cancelation, such
    * that an appropriate release of resources can be executed.
    *
    * The `bracketCase` operation is the equivalent of
    * `try {} catch {} finally {}` statements from mainstream languages
    * when used for the acquisition and release of resources.
    *
    * The `bracketCase` operation installs the necessary exception handler
    * to release the resource in the event of an exception being raised
    * during the computation, or in case of cancelation.
    *
    * In comparison with the simpler [[bracket]] version, this one
    * allows the caller to differentiate between normal termination,
    * termination in error and cancelation via an `ExitCase`
    * parameter.
    *
    * @see [[bracket]] and [[bracketE]]
    *
    * @param use is a function that evaluates the resource yielded by
    *        the source, yielding a result that will get generated by
    *        this function on evaluation
    *
    * @param release is a function that gets called after `use`
    *        terminates, either normally or in error, or if it gets
    *        canceled, receiving as input the resource that needs that
    *        needs release, along with the result of `use`
    *        (cancelation, error or successful result)
    */
  final def bracketCase[E1 >: E, B](use: A => BIO[E1, B])(release: (A, ExitCase[Cause[E1]]) => UIO[Unit]): BIO[E1, B] =
    TaskBracket.exitCase(this, use, release)

  /** Returns a task that treats the source task as the acquisition of a resource,
    * which is then exploited by the `use` function and then `released`, with
    * the possibility of distinguishing between normal termination and cancellation,
    * such that an appropriate release of resources can be executed.
    *
    * The `bracketE` operation is the equivalent of `try {} catch {} finally {}`
    * statements from mainstream languages.
    *
    * The `bracketE` operation installs the necessary exception handler to release
    * the resource in the event of an exception being raised during the computation,
    * or in case of cancellation.
    *
    * In comparison with the simpler [[bracket]] version, this one allows the
    * caller to differentiate between normal termination and cancellation.
    *
    * The `release` function receives as input:
    *
    *  - `Left(None)` in case of cancellation
    *  - `Left(Some(error))` in case `use` terminated with an error
    *  - `Right(b)` in case of success
    *
    * $bracketErrorNote
    *
    * @see [[bracket]] and [[bracketCase]]
    *
    * @param use is a function that evaluates the resource yielded by the source,
    *        yielding a result that will get generated by this function on
    *        evaluation
    *
    * @param release is a function that gets called after `use` terminates,
    *        either normally or in error, or if it gets cancelled, receiving
    *        as input the resource that needs that needs release, along with
    *        the result of `use` (cancellation, error or successful result)
    */
  final def bracketE[E1 >: E, B](use: A => BIO[E1, B])(
    release: (A, Either[Option[Cause[E1]], B]) => UIO[Unit]): BIO[E1, B] =
    TaskBracket.either(this, use, release)

  /**
    * Executes the given `finalizer` when the source is finished,
    * either in success or in error, or if canceled.
    *
    * This variant of [[guaranteeCase]] evaluates the given `finalizer`
    * regardless of how the source gets terminated:
    *
    *  - normal completion
    *  - completion in error
    *  - cancellation
    *
    * As best practice, it's not a good idea to release resources
    * via `guaranteeCase` in polymorphic code. Prefer [[bracket]]
    * for the acquisition and release of resources.
    *
    * @see [[guaranteeCase]] for the version that can discriminate
    *      between termination conditions
    *
    * @see [[bracket]] for the more general operation
    */
  final def guarantee(finalizer: UIO[Unit]): BIO[E, A] =
    guaranteeCase(_ => finalizer)

  /**
    * Executes the given `finalizer` when the source is finished,
    * either in success or in error, or if canceled, allowing
    * for differentiating between exit conditions.
    *
    * This variant of [[guarantee]] injects an ExitCase in
    * the provided function, allowing one to make a difference
    * between:
    *
    *  - normal completion
    *  - completion in error
    *  - cancellation
    *
    * As best practice, it's not a good idea to release resources
    * via `guaranteeCase` in polymorphic code. Prefer [[bracketCase]]
    * for the acquisition and release of resources.
    *
    * @see [[guarantee]] for the simpler version
    *
    * @see [[bracketCase]] for the more general operation
    */
  final def guaranteeCase(finalizer: ExitCase[Cause[E]] => UIO[Unit]): BIO[E, A] =
    TaskBracket.guaranteeCase(this, finalizer)

  /** Returns a task that waits for the specified `timespan` before
    * executing and mirroring the result of the source.
    *
    * In this example we're printing to standard output, but before
    * doing that we're introducing a 3 seconds delay:
    *
    * {{{
    *   import scala.concurrent.duration._
    *
    *   Task(println("Hello!"))
    *     .delayExecution(3.seconds)
    * }}}
    *
    * This operation is also equivalent with:
    *
    * {{{
    *   Task.sleep(3.seconds).flatMap(_ => Task(println("Hello!")))
    * }}}
    *
    * See [[BIO.sleep]] for the operation that describes the effect
    * and [[BIO.delayResult]] for the version that evaluates the
    * task on time, but delays the signaling of the result.
    *
    * @param timespan is the time span to wait before triggering
    *        the evaluation of the task
    */
  final def delayExecution(timespan: FiniteDuration): BIO[E, A] =
    BIO.sleep(timespan).flatMap(_ => this)

  /** Returns a task that executes the source immediately on `runAsync`,
    * but before emitting the `onSuccess` result for the specified
    * duration.
    *
    * Note that if an error happens, then it is streamed immediately
    * with no delay.
    *
    * See [[delayExecution]] for delaying the evaluation of the
    * task with the specified duration. The [[delayResult]] operation
    * is effectively equivalent with:
    *
    * {{{
    *   import scala.concurrent.duration._
    *
    *   Task(1 + 1)
    *     .flatMap(a => Task.now(a).delayExecution(3.seconds))
    * }}}
    *
    * Or if we are to use the [[BIO.sleep]] describing just the
    * effect, this operation is equivalent with:
    *
    * {{{
    *   Task(1 + 1).flatMap(a => Task.sleep(3.seconds).map(_ => a))
    * }}}
    *
    * Thus in this example 3 seconds will pass before the result
    * is being generated by the source, plus another 5 seconds
    * before it is finally emitted:
    *
    * {{{
    *   Task(1 + 1)
    *     .delayExecution(3.seconds)
    *     .delayResult(5.seconds)
    * }}}
    *
    * @param timespan is the time span to sleep before signaling
    *        the result, but after the evaluation of the source
    */
  final def delayResult(timespan: FiniteDuration): BIO[E, A] =
    flatMap(a => BIO.sleep(timespan).map(_ => a))

  /** Overrides the default [[monix.execution.Scheduler Scheduler]],
    * possibly forcing an asynchronous boundary before execution
    * (if `forceAsync` is set to `true`, the default).
    *
    * When a `Task` is executed with [[Task.runAsync]] or [[Task.runToFuture]],
    * it needs a `Scheduler`, which is going to be injected in all
    * asynchronous tasks processed within the `flatMap` chain,
    * a `Scheduler` that is used to manage asynchronous boundaries
    * and delayed execution.
    *
    * This scheduler passed in `runAsync` is said to be the "default"
    * and `executeOn` overrides that default.
    *
    * {{{
    *   import monix.execution.Scheduler
    *   import java.io.{BufferedReader, FileInputStream, InputStreamReader}
    *
    *   /** Reads the contents of a file using blocking I/O. */
    *   def readFile(path: String): Task[String] = Task.eval {
    *     val in = new BufferedReader(
    *       new InputStreamReader(new FileInputStream(path), "utf-8"))
    *
    *     val buffer = new StringBuffer()
    *     var line: String = null
    *     do {
    *       line = in.readLine()
    *       if (line != null) buffer.append(line)
    *     } while (line != null)
    *
    *     buffer.toString
    *   }
    *
    *   // Building a Scheduler meant for blocking I/O
    *   val io = Scheduler.io()
    *
    *   // Building the Task reference, specifying that `io` should be
    *   // injected as the Scheduler for managing async boundaries
    *   readFile("path/to/file").executeOn(io, forceAsync = true)
    * }}}
    *
    * In this example we are using [[Task.eval]], which executes the
    * given `thunk` immediately (on the current thread and call stack).
    *
    * By calling `executeOn(io)`, we are ensuring that the used
    * `Scheduler` (injected in [[Task.cancelable0[A](register* async tasks]])
    * will be `io`, a `Scheduler` that we intend to use for blocking
    * I/O actions. And we are also forcing an asynchronous boundary
    * right before execution, by passing the `forceAsync` parameter as
    * `true` (which happens to be the default value).
    *
    * Thus, for our described function that reads files using Java's
    * blocking I/O APIs, we are ensuring that execution is entirely
    * managed by an `io` scheduler, executing that logic on a thread
    * pool meant for blocking I/O actions.
    *
    * Note that in case `forceAsync = false`, then the invocation will
    * not introduce any async boundaries of its own and will not
    * ensure that execution will actually happen on the given
    * `Scheduler`, that depending of the implementation of the `Task`.
    * For example:
    *
    * {{{
    *   Task.eval("Hello, " + "World!")
    *     .executeOn(io, forceAsync = false)
    * }}}
    *
    * The evaluation of this task will probably happen immediately
    * (depending on the configured
    * [[monix.execution.ExecutionModel ExecutionModel]]) and the
    * given scheduler will probably not be used at all.
    *
    * However in case we would use [[Task.apply]], which ensures
    * that execution of the provided thunk will be async, then
    * by using `executeOn` we'll indeed get a logical fork on
    * the `io` scheduler:
    *
    * {{{
    *   Task("Hello, " + "World!").executeOn(io, forceAsync = false)
    * }}}
    *
    * Also note that overriding the "default" scheduler can only
    * happen once, because it's only the "default" that can be
    * overridden.
    *
    * Something like this won't have the desired effect:
    *
    * {{{
    *   val io1 = Scheduler.io()
    *   val io2 = Scheduler.io()
    *
    *   Task(1 + 1).executeOn(io1).executeOn(io2)
    * }}}
    *
    * In this example the implementation of `task` will receive
    * the reference to `io1` and will use it on evaluation, while
    * the second invocation of `executeOn` will create an unnecessary
    * async boundary (if `forceAsync = true`) or be basically a
    * costly no-op. This might be confusing but consider the
    * equivalence to these functions:
    *
    * {{{
    *   import scala.concurrent.ExecutionContext
    *
    *   val io11 = Scheduler.io()
    *   val io22 = Scheduler.io()
    *
    *   def sayHello(ec: ExecutionContext): Unit =
    *     ec.execute(new Runnable {
    *       def run() = println("Hello!")
    *     })
    *
    *   def sayHello2(ec: ExecutionContext): Unit =
    *     // Overriding the default `ec`!
    *     sayHello(io11)
    *
    *   def sayHello3(ec: ExecutionContext): Unit =
    *     // Overriding the default no longer has the desired effect
    *     // because sayHello2 is ignoring it!
    *     sayHello2(io22)
    * }}}
    *
    * @param s is the [[monix.execution.Scheduler Scheduler]] to use
    *        for overriding the default scheduler and for forcing
    *        an asynchronous boundary if `forceAsync` is `true`
    * @param forceAsync indicates whether an asynchronous boundary
    *        should be forced right before the evaluation of the
    *        `Task`, managed by the provided `Scheduler`
    * @return a new `Task` that mirrors the source on evaluation,
    *         but that uses the provided scheduler for overriding
    *         the default and possibly force an extra asynchronous
    *         boundary on execution
    */
  final def executeOn(s: Scheduler, forceAsync: Boolean = true): BIO[E, A] =
    TaskExecuteOn(this, s, forceAsync)

  /** Mirrors the given source `Task`, but upon execution ensure
    * that evaluation forks into a separate (logical) thread.
    *
    * The [[monix.execution.Scheduler Scheduler]] used will be
    * the one that is used to start the run-loop in
    * [[Task.runAsync]] or [[Task.runToFuture]].
    *
    * This operation is equivalent with:
    *
    * {{{
    *   Task.shift.flatMap(_ => Task(1 + 1))
    *
    *   // ... or ...
    *
    *   import cats.syntax.all._
    *
    *   Task.shift *> Task(1 + 1)
    * }}}
    *
    * The [[monix.execution.Scheduler Scheduler]] used for scheduling
    * the async boundary will be the default, meaning the one used to
    * start the run-loop in `runAsync`.
    */
  final def executeAsync: BIO[E, A] =
    BIO.shift.flatMap(_ => this)

  /** Returns a new task that will execute the source with a different
    * [[monix.execution.ExecutionModel ExecutionModel]].
    *
    * This allows fine-tuning the options injected by the scheduler
    * locally. Example:
    *
    * {{{
    *   import monix.execution.ExecutionModel.AlwaysAsyncExecution
    *   Task(1 + 1).executeWithModel(AlwaysAsyncExecution)
    * }}}
    *
    * @param em is the
    *        [[monix.execution.ExecutionModel ExecutionModel]]
    *        with which the source will get evaluated on `runAsync`
    */
  final def executeWithModel(em: ExecutionModel): BIO[E, A] =
    TaskExecuteWithModel(this, em)

  /** Returns a new task that will execute the source with a different
    * set of [[BIO.Options Options]].
    *
    * This allows fine-tuning the default options. Example:
    *
    * {{{
    *   Task(1 + 1).executeWithOptions(_.enableAutoCancelableRunLoops)
    * }}}
    *
    * @param f is a function that takes the source's current set of
    *          [[BIO.Options options]] and returns a modified set of
    *          options that will be used to execute the source
    *          upon `runAsync`
    */
  final def executeWithOptions(f: Options => Options): BIO[E, A] =
    TaskExecuteWithOptions(this, f)

  /** Returns a failed projection of this task.
    *
    * The failed projection is a `Task` holding a value of type `Throwable`,
    * emitting the error yielded by the source, in case the source fails,
    * otherwise if the source succeeds the result will fail with a
    * `NoSuchElementException`.
    */
  final def failed: UIO[E] =
    FlatMap(this, BIO.Failed.asInstanceOf[StackFrame[E, A, UIO[E]]])

  /** Creates a new Task by applying a function to the successful result
    * of the source Task, and returns a task equivalent to the result
    * of the function.
    */
  final def flatMap[E1 >: E, B](f: A => BIO[E1, B]): BIO[E1, B] =
    FlatMap(this, f)

  /** Given a source Task that emits another Task, this function
    * flattens the result, returning a Task equivalent to the emitted
    * Task by the source.
    */
  final def flatten[E1 >: E, B](implicit ev: A <:< BIO[E1, B]): BIO[E1, B] =
    flatMap(a => a)

  /** Returns a new task that upon evaluation will execute the given
    * function for the generated element, transforming the source into
    * a `Task[Unit]`.
    *
    * Similar in spirit with normal [[foreach]], but lazy, as
    * obviously nothing gets executed at this point.
    */
  final def foreachL(f: A => Unit): BIO[E, Unit] =
    this.map { a =>
      f(a); ()
    }

  /** Triggers the evaluation of the source, executing the given
    * function for the generated element.
    *
    * The application of this function has strict behavior, as the
    * task is immediately executed.
    *
    * Exceptions in `f` are reported using provided (implicit) Scheduler
    */
  @UnsafeBecauseImpure
  final def foreach(f: Either[E, A] => Unit)(implicit s: Scheduler): Unit =
    runToFuture.foreach(f)

  /** Returns a new `Task` that repeatedly executes the source as long
    * as it continues to succeed. It never produces a terminal value.
    *
    * Example:
    *
    * {{{
    *   import scala.concurrent.duration._
    *
    *   Task.eval(println("Tick!"))
    *     .delayExecution(1.second)
    *     .loopForever
    * }}}
    *
    */
  final def loopForever: BIO[E, Nothing] =
    flatMap(_ => this.loopForever)

  /** Returns a new `Task` that will mirror the source, but that will
    * execute the given `callback` if the task gets canceled before
    * completion.
    *
    * This only works for premature cancellation. See [[doOnFinish]]
    * for triggering callbacks when the source finishes.
    *
    * @param callback is the callback to execute if the task gets
    *        canceled prematurely
    */
  final def doOnCancel(callback: UIO[Unit]): BIO[E, A] =
    TaskDoOnCancel(this, callback)

  /** Creates a new [[Task]] that will expose any triggered error from
    * the source.
    */
  final def materialize: UIO[Try[A]] =
    FlatMap(this, MaterializeTask.asInstanceOf[A => UIO[Try[A]]])

  /** Dematerializes the source's result from a `Try`. */
  final def dematerialize[B](implicit evE: E <:< Nothing, evA: A <:< Try[B]): Task[B] =
    this.asInstanceOf[UIO[Try[B]]].flatMap(fromTry)

  /** Returns a new task that mirrors the source task for normal termination,
    * but that triggers the given error on cancellation.
    *
    * Normally tasks that are cancelled become non-terminating.
    * Here's an example of a cancelable task:
    *
    * {{{
    *   import monix.execution.Scheduler.Implicits.global
    *   import scala.concurrent.duration._
    *
    *   val tenSecs = Task.sleep(10.seconds)
    *   val task1 = tenSecs.start.flatMap { fa =>
    *     // Triggering pure cancellation, then trying to get its result
    *     fa.cancel.flatMap(_ => tenSecs)
    *   }
    *
    *   task1.timeout(10.seconds).runToFuture
    *   //=> throws TimeoutException
    * }}}
    *
    * In general you can expect cancelable tasks to become non-terminating on
    * cancellation.
    *
    * This `onCancelRaiseError` operator transforms a task that would yield
    * [[Task.never]] on cancellation into one that yields [[Task.raiseError]].
    *
    * Example:
    * {{{
    *   import java.util.concurrent.CancellationException
    *
    *   val anotherTenSecs = Task.sleep(10.seconds)
    *     .onCancelRaiseError(new CancellationException)
    *
    *   val task2 = anotherTenSecs.start.flatMap { fa =>
    *     // Triggering pure cancellation, then trying to get its result
    *     fa.cancel.flatMap(_ => anotherTenSecs)
    *   }
    *
    *   task2.runToFuture
    *   // => CancellationException
    * }}}
    */
  final def onCancelRaiseError[E1 >: E](e: E1): BIO[E1, A] =
    TaskCancellation.raiseError(this, e)

  /** Creates a new task that will try recovering from an error by
    * matching it with another task using the given partial function.
    *
    * See [[onErrorHandleWith]] for the version that takes a total function.
    */
  final def onErrorRecoverWith[E1 >: E, B >: A](pf: PartialFunction[E, BIO[E1, B]]): BIO[E1, B] =
    onErrorHandleWith(ex => pf.applyOrElse(ex, raiseConstructor[E]))

  /** Creates a new task that will handle any matching throwable that
    * this task might emit by executing another task.
    *
    * See [[onErrorRecoverWith]] for the version that takes a partial function.
    */
  final def onErrorHandleWith[E1, B >: A](f: E => BIO[E1, B]): BIO[E1, B] =
    FlatMap(this, new StackFrame.ErrorHandler(f, nowConstructor))

  /** Creates a new task that in case of error will fallback to the
    * given backup task.
    */
  final def onErrorFallbackTo[E1, B >: A](that: BIO[E1, B]): BIO[E1, B] =
    onErrorHandleWith(_ => that)

  /** Returns a new `Task` that applies the mapping function to
    * the element emitted by the source.
    *
    * Can be used for specifying a (lazy) transformation to the result
    * of the source.
    *
    * This equivalence with [[flatMap]] always holds:
    *
    * `fa.map(f) <-> fa.flatMap(x => Task.pure(f(x)))`
    */
  final def map[B](f: A => B): BIO[E, B] =
    this match {
      case Map(source, g, index) =>
        // Allowed to do a fixed number of map operations fused before
        // resetting the counter in order to avoid stack overflows;
        // See `monix.execution.internal.Platform` for details.
        if (index != fusionMaxStackDepth) Map(source, g.andThen(f), index + 1)
        else Map(this, f, 0)
      case _ =>
        Map(this, f, 0)
    }

  /** Creates a new task that will run a provided effect in case of a typed error
   *  and raise the original error in case provided function is successful.
   *
   *  Example:
   *  {{{
   *    import monix.bio.{BIO, UIO}
   *    val raise: BIO[String, Nothing]   = BIO.raiseError("Error1")
   *    val handle: String => UIO[Unit]   = err => BIO.evalTotal(println(err))
   *    // will result in Left("Error"), printing error to console
   *    val result: BIO[String, Nothing]  = raise.tapError(handle)
   *  }}}
   *
   *  Passing a function that raises error will result in failed task with that raised error `E1`.
   *  Example:
   *  {{{
   *    val raise: BIO[String, Nothing]             = BIO.raiseError("Error1")
   *    val handle: String => BIO[String, Nothing]  = err => BIO.raiseError("Error2")
   *    // will result in Left("Error2")
   *    val result: BIO[String, Nothing]            = raise.tapError(handle)
   *  }}}
   *  */
  final def tapError[E1 >: E, B](f: E => BIO[E1, B]): BIO[E1, A] =
    this.onErrorHandleWith(e => f(e).flatMap(_ => BIO.raiseError(e)))

  /** Creates a new task that in case of error will retry executing the
    * source again and again, until it succeeds.
    *
    * In case of continuous failure the total number of executions
    * will be maxRetries + 1.
    */
  final def onErrorRestart(maxRetries: Long): BIO[E, A] =
    this.onErrorHandleWith { error =>
      if (maxRetries > 0) this.onErrorRestart(maxRetries - 1)
      else raiseError(error)
    }

  /** Creates a new task that in case of error will retry executing the
    * source again and again, until it succeeds, or until the given
    * predicate returns `false`.
    *
    * In this sample we retry for as long as the error is a `TimeoutException`:
    * {{{
    *   import scala.concurrent.TimeoutException
    *
    *   Task("some long call that may timeout").onErrorRestartIf {
    *     case _: TimeoutException => true
    *     case _ => false
    *   }
    * }}}
    *
    * @param p is the predicate that is executed if an error is thrown and
    *        that keeps restarting the source for as long as it returns `true`
    */
  final def onErrorRestartIf(p: E => Boolean): BIO[E, A] =
    this.onErrorHandleWith(ex => if (p(ex)) this.onErrorRestartIf(p) else raiseError(ex))

  /** Returns a new `BIO` that applies the mapping function `fa` to the
    * success channel and `fe` to the error channel.
    */
  final def bimap[E1, B](fe: E => E1, fa: A => B): BIO[E1, B] =
    BIO.FlatMap(this, BIO.Bimap(fe, fa))

  /** Creates a new task that will handle any matching throwable that
    * this task might emit.
    *
    * See [[onErrorRecover]] for the version that takes a partial function.
    */
  final def onErrorHandle[U >: A](f: E => U): UIO[U] =
    onErrorHandleWith(f.andThen(nowConstructor))

  /** Creates a new task that on error will try to map the error
    * to another value using the provided partial function.
    *
    * See [[onErrorHandle]] for the version that takes a total function.
    */
  final def onErrorRecover[E1 >: E, U >: A](pf: PartialFunction[E, U]): BIO[E1, U] =
    onErrorRecoverWith(pf.andThen(nowConstructor))

  /** Start execution of the source suspended in the `Task` context.
    *
    * This can be used for non-deterministic / concurrent execution.
    * The following code is more or less equivalent with
    * [[Task.parMap2]] (minus the behavior on error handling and
    * cancellation):
    *
    * {{{
    *   def par2[A, B](ta: Task[A], tb: Task[B]): Task[(A, B)] =
    *     for {
    *       fa <- ta.start
    *       fb <- tb.start
    *        a <- fa.join
    *        b <- fb.join
    *     } yield (a, b)
    * }}}
    *
    * Note in such a case usage of [[Task.parMap2 parMap2]]
    * (and [[Task.parMap3 parMap3]], etc.) is still recommended
    * because of behavior on error and cancellation — consider that
    * in the example above, if the first task finishes in error,
    * the second task doesn't get cancelled.
    *
    * This operation forces an asynchronous boundary before execution
    */
  final def start: UIO[Fiber[E @uV, A @uV]] =
    TaskStart.forked(this)

  /** Generic conversion of `Task` to any data type for which there's
    * a [[TaskLift]] implementation available.
    *
    * Supported data types:
    *
    *  - [[https://typelevel.org/cats-effect/datatypes/io.html cats.effect.IO]]
    *  - any data type implementing [[https://typelevel.org/cats-effect/typeclasses/concurrent.html cats.effect.Concurrent]]
    *  - any data type implementing [[https://typelevel.org/cats-effect/typeclasses/async.html cats.effect.Async]]
    *  - any data type implementing [[https://typelevel.org/cats-effect/typeclasses/liftio.html cats.effect.LiftIO]]
    *  - `monix.reactive.Observable`
    *  - `monix.tail.Iterant`
    *
    * This conversion guarantees:
    *
    *  - referential transparency
    *  - similar runtime characteristics (e.g. if the source doesn't
    *    block threads on evaluation, then the result shouldn't block
    *    threads either)
    *  - interruptibility, if the target data type is cancelable
    *
    * Note that this method is only applicable when the typed error `E`
    * is also a `Throwable`, or when the source task is an unexceptional
    * one (i.e. it is a `UIO`). If you need a conversion from `E` into
    * a `Throwable`, take a look at [[mapError]] or [[onErrorHandleWith]].
    * If you need a conversion into a `UIO`, take a look at [[attempt]],
    * [[materialize]] or [[onErrorHandle]].
    *
    * Sample:
    *
    * {{{
    *   import cats.effect.IO
    *   import monix.execution.Scheduler.Implicits.global
    *   import scala.concurrent.duration._
    *
    *   BIO.eval(println("Hello!"))
    *     .delayExecution(5.seconds)
    *     .to[IO]
    * }}}
    */
  final def to[F[_]](implicit F: TaskLift[F], ev: E <:< Throwable): F[A @uV] =
    F(this.asInstanceOf[Task[A]])

  /** Converts the source task into any data type that implements
    * [[https://typelevel.org/cats-effect/typeclasses/concurrent.html Concurrent]].
    *
    * Example:
    *
    * {{{
    *   import cats.effect.IO
    *   import monix.execution.Scheduler.Implicits.global
    *   import scala.concurrent.duration._
    *
    *   BIO.eval(println("Hello!"))
    *     .delayExecution(5.seconds)
    *     .toConcurrent[IO]
    * }}}
    *
    * A `ConcurrentEffect[Task]` instance is needed in scope, which itself
    * might need a [[monix.execution.Scheduler Scheduler]] to be available.
    * Such a requirement is needed because the `Task` has to be evaluated
    * in order to be converted.
    *
    * Note that this method is only applicable when the typed error `E`
    * is also a `Throwable`, or when the source task is an unexceptional
    * one (i.e. it is a `UIO`). If you need a conversion from `E` into
    * a `Throwable`, take a look at [[mapError]] or [[onErrorHandleWith]].
    * If you need a conversion into a `UIO`, take a look at [[attempt]],
    * [[materialize]] or [[onErrorHandle]].
    *
    * NOTE: the resulting value is cancelable, via usage of
    * `cats.effect.Concurrent`.
    *
    * @see [[to]] that is able to convert into any data type that has
    *      a [[TaskLift]] implementation
    *
    * @see [[toAsync]] that is able to convert into non-cancelable values via the
    *       [[https://typelevel.org/cats-effect/typeclasses/async.html Async]]
    *       type class.
    *
    * @param F is the `cats.effect.Concurrent` instance required in
    *        order to perform the conversion
    *
    * @param eff is the `ConcurrentEffect[Task]` instance needed to
    *        evaluate tasks; when evaluating tasks, this is the pure
    *        alternative to demanding a `Scheduler`
    */
  final def toConcurrent[F[_]](implicit F: Concurrent[F], eff: ConcurrentEffect[Task], ev: E <:< Throwable): F[A @uV] =
    TaskConversions.toConcurrent(this.asInstanceOf[Task[A]])(F, eff)

  /** Converts the source task into any data type that implements
    * [[https://typelevel.org/cats-effect/typeclasses/concurrent.html Concurrent]].
    *
    * Example:
    *
    * {{{
    *   import cats.effect.IO
    *   import monix.execution.Scheduler.Implicits.global
    *   import scala.concurrent.duration._
    *
    *   BIO.eval(println("Hello!"))
    *     .delayExecution(5.seconds)
    *     .toConcurrent[IO]
    * }}}
    *
    * A `ConcurrentEffect[Task]` instance is needed in scope, which itself
    * might need a [[monix.execution.Scheduler Scheduler]] to be available.
    * Such a requirement is needed because the `Task` has to be evaluated
    * in order to be converted.
    *
    * Note that this method is only applicable when the typed error `E`
    * is also a `Throwable`, or when the source task is an unexceptional
    * one (i.e. it is a `UIO`). If you need a conversion from `E` into
    * a `Throwable`, take a look at [[mapError]] or [[onErrorHandleWith]].
    * If you need a conversion into a `UIO`, take a look at [[attempt]],
    * [[materialize]] or [[onErrorHandle]].
    *
    * NOTE: the resulting value is cancelable, via usage of
    * `cats.effect.Concurrent`.
    *
    * @see [[to]] that is able to convert into any data type that has
    *      a [[TaskLift]] implementation
    *
    * @see [[toAsync]] that is able to convert into non-cancelable values via the
    *       [[https://typelevel.org/cats-effect/typeclasses/async.html Async]]
    *       type class.
    *
    * @param F is the `cats.effect.Concurrent` instance required in
    *        order to perform the conversion
    *
    * @param eff is the `ConcurrentEffect[Task]` instance needed to
    *        evaluate tasks; when evaluating tasks, this is the pure
    *        alternative to demanding a `Scheduler`
    */
  final def toConcurrent[F[_]](implicit F: Concurrent[F], eff: ConcurrentEffect[Task], ev: E <:< Throwable): F[A @uV] =
    TaskConversions.toConcurrent(this.asInstanceOf[Task[A]])(F, eff)

  /** Converts the source task into any data type that implements
    * [[https://typelevel.org/cats-effect/typeclasses/async.html Async]].
    *
    * Example:
    *
    * {{{
    *   import cats.effect.IO
    *   import monix.execution.Scheduler.Implicits.global
    *   import scala.concurrent.duration._
    *
    *   BIO.eval(println("Hello!"))
    *     .delayExecution(5.seconds)
    *     .toAsync[IO]
    * }}}
    *
    * An `Effect[Task]` instance is needed in scope, which itself
    * might need a [[monix.execution.Scheduler Scheduler]] to
    * be available. Such requirement is needed because the `Task`
    * has to be evaluated in order to be converted.
    *
    * Note that this method is only applicable when the typed error `E`
    * is also a `Throwable`, or when the source task is an unexceptional
    * one (i.e. it is a `UIO`). If you need a conversion from `E` into
    * a `Throwable`, take a look at [[mapError]] or [[onErrorHandleWith]].
    * If you need a conversion into a `UIO`, take a look at [[attempt]],
    * [[materialize]] or [[onErrorHandle]].
    *
    * NOTE: the resulting instance will NOT be cancelable, as the
    * Task's cancelation token doesn't get carried over. This is
    * implicit in the usage of `cats.effect.Async` type class.
    * In the example above what this means is that the task will
    * still print `"Hello!"` after 5 seconds, even if the resulting
    * task gets cancelled.
    *
    * @see [[to]] that is able to convert to any data type that has
    *      a [[TaskLift]] implementation
    *
    * @see [[toConcurrent]] that is able to convert to cancelable values via the
    *      [[https://typelevel.org/cats-effect/typeclasses/concurrent.html Concurrent]]
    *      type class.
    *
    * @param F is the `cats.effect.Async` instance required in
    *        order to perform the conversion
    *
    * @param eff is the `Effect[Task]` instance needed to
    *        evaluate tasks; when evaluating tasks, this is the pure
    *        alternative to demanding a `Scheduler`
    */
  final def toAsync[F[_]](implicit F: Async[F], eff: Effect[Task], ev: E <:< Throwable): F[A @uV] =
    TaskConversions.toAsync(this.asInstanceOf[Task[A]])(F, eff)

  /** Converts the source task into an `org.reactivestreams.Publisher`
    * that emits a single item on success, or an error when there is
    * a typed or fatal failure.
    *
    * Note that this method is only applicable when the typed error `E`
    * is also a `Throwable`, or when the source task is an unexceptional
    * one (i.e. it is a `UIO`). If you need a conversion from `E` into
    * a `Throwable`, take a look at [[mapError]] or [[onErrorHandleWith]].
    * If you need a conversion into a `UIO`, take a look at [[attempt]],
    * [[materialize]] or [[onErrorHandle]].
    *
    * See [[http://www.reactive-streams.org/ reactive-streams.org]] for the
    * Reactive Streams specification.
    */
  final def toReactivePublisher(implicit s: Scheduler, ev: E <:< Throwable): Publisher[A @uV] =
    TaskToReactivePublisher(this.asInstanceOf[Task[A]])(s)

  /** Returns a string representation of this task meant for
    * debugging purposes only.
    */
  override def toString: String = this match {
    case Now(a) => s"BIO.Now($a)"
    case Error(e) => s"BIO.Error($e)"
    case _ =>
      val n = this.getClass.getName.replaceFirst("^monix\\.bio\\.BIO[$.]", "")
      s"BIO.$n$$${System.identityHashCode(this)}"
  }

  /** Returns a new value that transforms the result of the source,
    * given the `recover` or `map` functions, which get executed depending
    * on whether the result is successful or if it ends in error.
    *
    * This is an optimization on usage of [[attempt]] and [[map]],
    * this equivalence being true:
    *
    * `task.redeem(recover, map) <-> task.attempt.map(_.fold(recover, map))`
    *
    * Usage of `redeem` subsumes [[onErrorHandle]] because:
    *
    * `task.redeem(fe, id) <-> task.onErrorHandle(fe)`
    *
    * @param recover is a function used for error recover in case the
    *        source ends in error
    * @param map is a function used for mapping the result of the source
    *        in case it ends in success
    */
  def redeem[B](recover: E => B, map: A => B): UIO[B] =
    BIO.FlatMap(this, new BIO.Redeem(recover, map))

  /** Returns a new value that transforms the result of the source,
    * given the `recover` or `bind` functions, which get executed depending
    * on whether the result is successful or if it ends in error.
    *
    * This is an optimization on usage of [[attempt]] and [[flatMap]],
    * this equivalence being available:
    *
    * `task.redeemWith(recover, bind) <-> task.attempt.flatMap(_.fold(recover, bind))`
    *
    * Usage of `redeemWith` subsumes [[onErrorHandleWith]] because:
    *
    * `task.redeemWith(fe, F.pure) <-> task.onErrorHandleWith(fe)`
    *
    * Usage of `redeemWith` also subsumes [[flatMap]] because:
    *
    * `task.redeemWith(Task.raiseError, fs) <-> task.flatMap(fs)`
    *
    * @param recover is the function that gets called to recover the source
    *        in case of error
    * @param bind is the function that gets to transform the source
    *        in case of success
    */
  def redeemWith[E1, B](recover: E => BIO[E1, B], bind: A => BIO[E1, B]): BIO[E1, B] =
    BIO.FlatMap(this, new StackFrame.RedeemWith(recover, bind))

  /** Makes the source `Task` uninterruptible such that a `cancel` signal
    * (e.g. [[Fiber.cancel]]) has no effect.
    *
    * {{{
    *   import monix.execution.Scheduler.Implicits.global
    *   import scala.concurrent.duration._
    *
    *   val uncancelable = Task
    *     .eval(println("Hello!"))
    *     .delayExecution(10.seconds)
    *     .uncancelable
    *     .runToFuture
    *
    *   // No longer works
    *   uncancelable.cancel()
    *
    *   // After 10 seconds
    *   // => Hello!
    * }}}
    */
  final def uncancelable: BIO[E, A] =
    TaskCancellation.uncancelable(this)

  /** Measures execution time of the source task and returns both its duration
    * and the computed value.
    *
    * Example:
    * {{{
    *   for {
    *     result <- BIO(1 + 1).timed
    *     (duration, value) = result
    *     _ <- BIO(println("Executed in " + duration.toMillis + " ms"))
    *   } yield value
    * }}}
    */
  final def timed: BIO[E, (FiniteDuration, A)] =
    for {
      start <- BIO.clock.monotonic(NANOSECONDS)
      a <- this
      end <- BIO.clock.monotonic(NANOSECONDS)
    } yield (FiniteDuration(end - start, NANOSECONDS), a)

  /** Returns a Task that mirrors the source Task but returns `None`
    * in case the given duration passes without the
    * task emitting any item. Otherwise, returns `Some` of the resulting value.
    */
  final def timeout(after: FiniteDuration): BIO[E, Option[A]] =
    timeoutL(now(after))

  /** Returns a Task that mirrors the source Task but that triggers a
    * specified error in case the given duration passes
    * without the task emitting any item.
    * @param error `Error` raised after given duration passes
    */
  final def timeoutWith[E1 >: E, B >: A](after: FiniteDuration, error: E1): BIO[E1, B] =
    timeoutTo(after, raiseError(error))

  /** Returns a Task that mirrors the source Task but switches to the
    * given backup Task in case the given duration passes without the
    * source emitting any item.
    */
  final def timeoutTo[E1 >: E, B >: A](after: FiniteDuration, backup: BIO[E1, B]): BIO[E1, B] =
    timeoutToL(now(after), backup)

  /** Returns a Task that mirrors the source Task but returns `None`
    * in case the given duration passes without the
    * task emitting any item. Otherwise, returns `Some` of the resulting value.
    */
  final def timeoutL(after: UIO[FiniteDuration]): BIO[E, Option[A]] =
    this.map(Some(_)).timeoutToL(after, now(None))

  /** Returns a Task that mirrors the source Task but switches to the
    * given backup Task in case the given duration passes without the
    * source emitting any item.
    *
    * Useful when timeout is variable, e.g. when task is running in a loop
    * with deadline semantics.
    *
    * Example:
    * {{{
    *   import monix.execution.Scheduler.Implicits.global
    *   import scala.concurrent.duration._
    *
    *   val deadline = 10.seconds.fromNow
    *
    *   val singleCallTimeout = 2.seconds
    *
    *   // re-evaluate deadline time on every request
    *   val actualTimeout = UIO(singleCallTimeout.min(deadline.timeLeft))
    *   val error = BIO.raiseError(new TimeoutException("Task timed-out"))
    *
    *   // expensive remote call
    *   def call(): Unit = ()
    *
    *   val remoteCall = BIO(call())
    *     .timeoutToL(actualTimeout, error)
    *     .onErrorRestart(100)
    *     .timeout(deadline.time)
    * }}}
    * Note that this method respects the timeout task evaluation duration,
    * e.g. if it took 3 seconds to evaluate `after`
    * to a value of `5 seconds`, then this task will timeout
    * in exactly 5 seconds from the moment computation started,
    * which means in 2 seconds after the timeout task has been evaluated.
    *
    **/
  final def timeoutToL[E1 >: E, B >: A](after: UIO[FiniteDuration], backup: BIO[E1, B]): BIO[E1, B] = {
    val timeoutTask: UIO[Unit] =
      after.timed.flatMap {
        case (took, need) =>
          val left = need - took
          if (left.length <= 0) {
            UIO.unit
          } else {
            sleep(left)
          }
      }

    race(this, timeoutTask).flatMap {
      case Left(a) =>
        now(a)

      case Right(_) =>
        backup
    }
  }

  /** Hides all errors from the return type and raises them in the internal channel.
    *
    * Use if you have a method that returns a possible error but you can't recover
    * from it anyway and do not want to drag it everywhere.
    *
    * {{{
    *   import monix.execution.CancelableFuture
    *   import monix.execution.exceptions.DummyException
    *   import monix.execution.Scheduler.Implicits.global
    *
    *   val task: UIO[Int] = BIO
    *     .raiseError(DummyException("boom!"))
    *     .hideErrors
    *     .map(_ => 10)
    *
    *   // Some(Failure(DummyException(boom!)))
    *   task.runToFuture.value
    * }}}
    */
  final def hideErrors(implicit E: E <:< Throwable): UIO[A] =
    onErrorHandleWith(ex => BIO.raiseFatalError(E(ex)))

  /** Returns a new value that transforms the result of the source,
    * given the `recover` or `map` functions, which get executed depending
    * on whether the result is successful or if it ends in a fatal (untyped) error.
    *
    * @param recover is a function used for error recover in case the
    *        source ends in error
    * @param map is a function used for mapping the result of the source
    *        in case it ends in success
    *
    * @see [[BIO.redeem]] for a version which works on typed errors
    */
  final def redeemFatal[B](recover: Throwable => B, map: A => B): UIO[B] =
    BIO.FlatMap(this, new BIO.RedeemFatal(recover, map))

  /** Returns a new value that transforms the result of the source,
    * given the `recover` or `bind` functions, which get executed depending
    * on whether the result is successful or if it ends in a fatal (untyped) error.
    *
    * Usage of `redeemWith` also subsumes [[flatMap]] because:
    *
    * `task.redeemFatalWith(BIO.raiseError, fs) <-> task.flatMap(fs)`
    *
    * @param recover is the function that gets called to recover the source
    *        in case of error
    * @param bind is the function that gets to transform the source
    *        in case of success
    *
    * @see [[BIO.redeemWith]] for a version which only works on typed errors
    */
  final def redeemFatalWith[E1, B](recover: Throwable => BIO[E1, B], bind: A => BIO[E1, B]): BIO[E1, B] =
    BIO.FlatMap(this, new StackFrame.RedeemFatalWith(recover, bind))

  /** Returns this task mapped to unit
    */
  final def void: BIO[E, Unit] =
    this.map(_ => ())
}

/** Builders for [[BIO]].
  *
  * @define registerParamDesc is a function that will be called when
  *         this `Task` is executed, receiving a callback as a
  *         parameter, a callback that the user is supposed to call in
  *         order to signal the desired outcome of this `Task`. This
  *         function also receives a [[monix.execution.Scheduler Scheduler]]
  *         that can be used for managing asynchronous boundaries, a
  *         scheduler being nothing more than an evolved `ExecutionContext`.
  *
  * @define shiftDesc For example we can introduce an
  *         asynchronous boundary in the `flatMap` chain before a
  *         certain task, this being literally the implementation of
  *         [[BIO.executeAsync executeAsync]]:
  *
  *         {{{
  *           val task = BIO.eval(35)
  *
  *           BIO.shift.flatMap(_ => task)
  *         }}}
  *
  *         And this can also be described with `>>` from Cats:
  *
  *         {{{
  *           import cats.syntax.all._
  *
  *           BIO.shift >> task
  *         }}}
  *
  *         Or we can specify an asynchronous boundary ''after''
  *         the evaluation of a certain task, this being literally
  *         the implementation of
  *         [[BIO!.asyncBoundary:monix\.eval\.BIO[A]* .asyncBoundary]]:
  *
  *         {{{
  *           task.flatMap(a => BIO.shift.map(_ => a))
  *         }}}
  *
  *         And again we can also describe this with `<<`
  *         from Cats:
  *
  *         {{{
  *           task << Task.shift
  *         }}}
  *
  * @define parallelismNote NOTE: the tasks get forked automatically so there's
  *         no need to force asynchronous execution for immediate tasks,
  *         parallelism being guaranteed when multi-threading is available!
  *
  *         All specified tasks get evaluated in parallel, regardless of their
  *         execution model ([[Task.eval]] vs [[Task.evalAsync]] doesn't matter).
  *         Also the implementation tries to be smart about detecting forked
  *         tasks so it can eliminate extraneous forks for the very obvious
  *         cases.
  *
  * @define parallelismAdvice ADVICE: In a real life scenario the tasks should
  *         be expensive in order to warrant parallel execution. Parallelism
  *         doesn't magically speed up the code - it's usually fine for I/O-bound
  *         tasks, however for CPU-bound tasks it can make things worse.
  *         Performance improvements need to be verified.
  */
object BIO extends TaskInstancesLevel0 {

  /** Lifts the given thunk in the `BIO` context, processing it synchronously
    * when the task gets evaluated.
    *
    * This is an alias for:
    *
    * {{{
    *   val thunk = () => 42
    *   BIO.eval(thunk())
    * }}}
    *
    * WARN: behavior of `BIO.apply` has changed since 3.0.0-RC2.
    * Before the change (during Monix 2.x series), this operation was forcing
    * a fork, being equivalent to the new [[BIO.evalAsync]].
    *
    * Switch to [[BIO.evalAsync]] if you wish the old behavior, or combine
    * [[BIO.eval]] with [[BIO.executeAsync]].
    */
  def apply[A](a: => A): Task[A] =
    eval(a)

  /** Returns a `BIO` that on execution is always successful, emitting
    * the given strict value.
    */
  def now[A](a: A): UIO[A] =
    BIO.Now(a)

  /** Lifts a value into the task context. Alias for [[now]]. */
  def pure[A](a: A): UIO[A] = now(a)

  /** Returns a task that on execution is always finishing in error
    * emitting the specified value in a typed error channel.
    */
  def raiseError[E](ex: E): BIO[E, Nothing] =
    Error(ex)

  /** Returns a task that on execution is always finishing in a fatal (unexpected) error
    * emitting the specified exception.
    */
  def raiseFatalError(ex: Throwable): UIO[Nothing] =
    FatalError(ex)

  /** Defers the creation of a `Task` in case it is effectful.
    *
    * It will catch any exceptions thrown in `fa` and expose them as
    * a typed error.
    *
    * @see [[deferTotal]] if `fa` is not expected to throw any exceptions.
    */
  def defer[A](fa: => Task[A]): Task[A] =
    Suspend(fa _)

  /** Defers the creation of a `BIO` in case it is effectful.
    *
    * @see [[defer]] if `fa` is expected to throw exceptions and you would
    *      like to expose them as typed errors.
    */
  def deferTotal[E, A](fa: => BIO[E, A]): BIO[E, A] =
    SuspendTotal(fa _)

  /** Defers the creation of a `Task` by using the provided
    * function, which has the ability to inject a needed
    * [[monix.execution.Scheduler Scheduler]].
    *
    * Example:
    * {{{
    *   import scala.concurrent.duration.MILLISECONDS
    *
    *   def measureLatency[A](source: Task[A]): Task[(A, Long)] =
    *     Task.deferAction { implicit s =>
    *       // We have our Scheduler, which can inject time, we
    *       // can use it for side-effectful operations
    *       val start = s.clockRealTime(MILLISECONDS)
    *
    *       source.map { a =>
    *         val finish = s.clockRealTime(MILLISECONDS)
    *         (a, finish - start)
    *       }
    *     }
    * }}}
    *
    * @param f is the function that's going to be called when the
    *        resulting `Task` gets evaluated
    */
  def deferAction[E, A](f: Scheduler => BIO[E, A]): BIO[E, A] =
    TaskDeferAction(f)

  /** Promote a non-strict Scala `Future` to a `Task` of the same type.
    *
    * The equivalent of doing:
    * {{{
    *   import scala.concurrent.Future
    *   def mkFuture = Future.successful(27)
    *
    *   Task.defer(Task.fromFuture(mkFuture))
    * }}}
    */
  def deferFuture[A](fa: => Future[A]): Task[A] =
    defer(fromFuture(fa))

  /** Wraps calls that generate `Future` results into [[Task]], provided
    * a callback with an injected [[monix.execution.Scheduler Scheduler]]
    * to act as the necessary `ExecutionContext`.
    *
    * This builder helps with wrapping `Future`-enabled APIs that need
    * an implicit `ExecutionContext` to work. Consider this example:
    *
    * {{{
    *   import scala.concurrent.{ExecutionContext, Future}
    *
    *   def sumFuture(list: Seq[Int])(implicit ec: ExecutionContext): Future[Int] =
    *     Future(list.sum)
    * }}}
    *
    * We'd like to wrap this function into one that returns a lazy
    * `Task` that evaluates this sum every time it is called, because
    * that's how tasks work best. However in order to invoke this
    * function an `ExecutionContext` is needed:
    *
    * {{{
    *   def sumTask(list: Seq[Int])(implicit ec: ExecutionContext): Task[Int] =
    *     Task.deferFuture(sumFuture(list))
    * }}}
    *
    * But this is not only superfluous, but against the best practices
    * of using `Task`. The difference is that `Task` takes a
    * [[monix.execution.Scheduler Scheduler]] (inheriting from
    * `ExecutionContext`) only when [[Task.runAsync runAsync]] happens.
    * But with `deferFutureAction` we get to have an injected
    * `Scheduler` in the passed callback:
    *
    * {{{
    *   def sumTask2(list: Seq[Int]): Task[Int] =
    *     Task.deferFutureAction { implicit scheduler =>
    *       sumFuture(list)
    *     }
    * }}}
    *
    * @param f is the function that's going to be executed when the task
    *        gets evaluated, generating the wrapped `Future`
    */
  def deferFutureAction[A](f: Scheduler => Future[A]): Task[A] =
    TaskFromFuture.deferAction(f)

  /** Alias for [[defer]]. */
  def suspend[A](fa: => Task[A]): Task[A] =
    Suspend(fa _)

  /** Alias for [[deferTotal]]. */
  def suspendTotal[E, A](fa: => BIO[E, A]): BIO[E, A] =
    SuspendTotal(fa _)

  /** Promote a non-strict value, a thunk, to a `Task`, catching exceptions
    * in the process.
    *
    * Note that since `Task` is not memoized or strict, this will recompute the
    * value each time the `Task` is executed, behaving like a function.
    *
    * @param a is the thunk to process on evaluation
    *
    * @see [[evalTotal]] if `a` is not expected to throw any exceptions.
    */
  def eval[A](a: => A): Task[A] =
    Eval(a _)

  /** Promote a non-strict value which does not throw any unexpected errors to `UIO`.
    *
    * Note that since `BIO` is not memoized or strict, this will recompute the
    * value each time the `BIO` is executed, behaving like a function.
    *
    * @param a is the thunk to process on evaluation
    *
    * @see [[eval]] if `a` is expected to throw exceptions and you want to expose them
    *      in a typed error channel.
    */
  def evalTotal[A](a: => A): UIO[A] =
    EvalTotal(a _)

  /** Lifts a non-strict value, a thunk, to a `Task` that will trigger a logical
    * fork before evaluation.
    *
    * Like [[eval]], but the provided `thunk` will not be evaluated immediately.
    * Equivalence:
    *
    * `Task.evalAsync(a) <-> Task.eval(a).executeAsync`
    *
    * @param a is the thunk to process on evaluation
    */
  def evalAsync[A](a: => A): Task[A] =
    TaskEvalAsync(a _)

  /** Alias for [[eval]]. */
  def delay[A](a: => A): Task[A] = eval(a)

  /** A [[Task]] instance that upon evaluation will never complete. */
  def never[A]: UIO[A] = neverRef

  /** Converts an `org.reactivestreams.Publisher` into a [[BIO]].
    *
    * See [[http://www.reactive-streams.org/ reactive-streams.org]] for the
    * Reactive Streams specification.
    *
    * @see [[BIO.toReactivePublisher]] for converting a [[BIO]] into
    *      a reactive publisher.
    *
    * @param source is the `org.reactivestreams.Publisher` reference to
    *        wrap into a [[BIO]].
    */
  def fromReactivePublisher[A](source: Publisher[A]): Task[Option[A]] =
    TaskConversions.fromReactivePublisher(source)

  /** Builds a [[Task]] out of any data type that implements
    * [[https://typelevel.org/cats-effect/typeclasses/concurrent.html Concurrent]] and
    * [[https://typelevel.org/cats-effect/typeclasses/concurrent-effect.html ConcurrentEffect]].
    *
    * Example:
    *
    * {{{
    *   import cats.effect._
    *   import cats.syntax.all._
    *   import monix.execution.Scheduler.Implicits.global
    *   import scala.concurrent.duration._
    *
    *   implicit val timer = IO.timer(global)
    *
    *   val io = IO.sleep(5.seconds) *> IO(println("Hello!"))
    *
    *   // Resulting task is cancelable
    *   val task: Task[Unit] = BIO.fromConcurrentEffect(io)
    * }}}
    *
    * Cancellation / finalization behavior is carried over, so the
    * resulting task can be safely cancelled.
    *
    * @see [[Task.liftToConcurrent]] for its dual
    *
    * @see [[Task.fromEffect]] for a version that works with simpler,
    *      non-cancelable `Async` data types
    *
    * @see [[Task.from]] for a more generic version that works with
    *      any [[TaskLike]] data type
    *
    * @param F is the `cats.effect.Effect` type class instance necessary
    *        for converting to `Task`; this instance can also be a
    *        `cats.effect.Concurrent`, in which case the resulting
    *        `Task` value is cancelable if the source also is
    */
  def fromConcurrentEffect[F[_], A](fa: F[A])(implicit F: ConcurrentEffect[F]): Task[A] =
    TaskConversions.fromConcurrentEffect(fa)(F)

  /** Builds a [[Task]] out of any data type that implements
    * [[https://typelevel.org/cats-effect/typeclasses/async.html Async]] and
    * [[https://typelevel.org/cats-effect/typeclasses/effect.html Effect]].
    *
    * Example:
    *
    * {{{
    *   import cats.effect._
    *
    *   val io: IO[Unit] = IO(println("Hello!")
    *   val task: Task[Unit] = BIO.fromEffect(io)
    * }}}
    *
    * WARNING: the resulting task might not carry the source's cancellation behavior
    * if the source is cancelable! This is implicit in the usage of `Effect`.
    *
    * @see [[Task.fromConcurrentEffect]] for a version that can use
    *      [[https://typelevel.org/cats-effect/typeclasses/concurrent.html Concurrent]]
    *      for converting cancelable tasks.
    *
    * @see [[Task.from]] for a more generic version that works with
    *      any [[TaskLike]] data type
    *
    * @see [[Task.liftToAsync]] for its dual
    *
    * @param F is the `cats.effect.Effect` type class instance necessary
    *        for converting to `Task`; this instance can also be a
    *        `cats.effect.Concurrent`, in which case the resulting
    *        `Task` value is cancelable if the source also is
    */
  def fromEffect[F[_], A](fa: F[A])(implicit F: Effect[F]): Task[A] =
    TaskConversions.fromEffect(fa)

  /** Builds a [[Task]] instance out of a Scala `Try`. */
  def fromTry[A](a: Try[A]): Task[A] =
    a match {
      case Success(v) => Now(v)
      case Failure(ex) => Error(ex)
    }

  /** Builds a [[Task]] instance out of a Scala `Either`. */
  def fromEither[E, A](a: Either[E, A]): BIO[E, A] =
    a match {
      case Right(v) => Now(v)
      case Left(ex) => Error(ex)
    }

  /** Keeps calling `f` until it returns a `Right` result.
    *
    * Based on Phil Freeman's
    * [[http://functorial.com/stack-safety-for-free/index.pdf Stack Safety for Free]].
    */
  def tailRecM[E, A, B](a: A)(f: A => BIO[E, Either[A, B]]): BIO[E, B] =
    BIO.deferTotal(f(a)).flatMap {
      case Left(continueA) => tailRecM(continueA)(f)
      case Right(b) => BIO.now(b)
    }

  /** A `Task[Unit]` provided for convenience. */
  val unit: UIO[Unit] = Now(())

  /** Create a non-cancelable `Task` from an asynchronous computation,
    * which takes the form of a function with which we can register a
    * callback to execute upon completion.
    *
    * This operation is the implementation for `cats.effect.Async` and
    * is thus yielding non-cancelable tasks, being the simplified
    * version of [[BIO.cancelable[A](register* Task.cancelable]].
    * This can be used to translate from a callback-based API to pure
    * `Task` values that cannot be canceled.
    *
    * See the the documentation for
    * [[https://typelevel.org/cats-effect/typeclasses/async.html cats.effect.Async]].
    *
    * For example, in case we wouldn't have [[BIO.deferFuture]]
    * already defined, we could do this:
    *
    * {{{
    *   import scala.concurrent.{Future, ExecutionContext}
    *   import scala.util._
    *
    *   def deferFuture[A](f: => Future[A])(implicit ec: ExecutionContext): Task[A] =
    *     Task.async { cb =>
    *       // N.B. we could do `f.onComplete(cb)` directly ;-)
    *       f.onComplete {
    *         case Success(a) => cb.onSuccess(a)
    *         case Failure(e) => cb.onError(e)
    *       }
    *     }
    * }}}
    *
    * Note that this function needs an explicit `ExecutionContext` in order
    * to trigger `Future#complete`, however Monix's `Task` can inject
    * a [[monix.execution.Scheduler Scheduler]] for you, thus allowing you
    * to get rid of these pesky execution contexts being passed around explicitly.
    * See [[BIO.async0]].
    *
    * CONTRACT for `register`:
    *
    *  - the provided function is executed when the `Task` will be evaluated
    *    (via `runAsync` or when its turn comes in the `flatMap` chain, not before)
    *  - the injected [[monix.execution.Callback Callback]] can be
    *    called at most once, either with a successful result, or with
    *    an error; calling it more than once is a contract violation
    *  - the injected callback is thread-safe and in case it gets called
    *    multiple times it will throw a
    *    [[monix.execution.exceptions.CallbackCalledMultipleTimesException]];
    *    also see [[monix.execution.Callback.tryOnSuccess Callback.tryOnSuccess]]
    *    and [[monix.execution.Callback.tryOnError Callback.tryOnError]]
    *
    * @see [[BIO.async0]] for a variant that also injects a
    *      [[monix.execution.Scheduler Scheduler]] into the provided callback,
    *      useful for forking, or delaying tasks or managing async boundaries
    * @see [[BIO.cancelable[A](register* Task.cancelable]] and [[BIO.cancelable0]]
    *      for creating cancelable tasks
    * @see [[BIO.create]] for the builder that does it all
    */
  def async[E, A](register: Callback[E, A] => Unit): BIO[E, A] =
    TaskCreate.async(register)

  /** Create a non-cancelable `Task` from an asynchronous computation,
    * which takes the form of a function with which we can register a
    * callback to execute upon completion, a function that also injects a
    * [[monix.execution.Scheduler Scheduler]] for managing async boundaries.
    *
    * This operation is the implementation for `cats.effect.Async` and
    * is thus yielding non-cancelable tasks, being the simplified
    * version of [[BIO.cancelable0]]. It can be used to translate from a
    * callback-based API to pure `Task` values that cannot be canceled.
    *
    * See the the documentation for
    * [[https://typelevel.org/cats-effect/typeclasses/async.html cats.effect.Async]].
    *
    * For example, in case we wouldn't have [[BIO.deferFuture]]
    * already defined, we could do this:
    *
    * {{{
    *   import scala.concurrent.Future
    *   import scala.util._
    *
    *   def deferFuture[A](f: => Future[A]): Task[A] =
    *     Task.async0 { (scheduler, cb) =>
    *       // We are being given an ExecutionContext ;-)
    *       implicit val ec = scheduler
    *
    *       // N.B. we could do `f.onComplete(cb)` directly ;-)
    *       f.onComplete {
    *         case Success(a) => cb.onSuccess(a)
    *         case Failure(e) => cb.onError(e)
    *       }
    *     }
    * }}}
    *
    * Note that this function doesn't need an implicit `ExecutionContext`.
    * Compared with usage of [[BIO.async[A](register* Task.async]], this
    * function injects a [[monix.execution.Scheduler Scheduler]] for us to
    * use for managing async boundaries.
    *
    * CONTRACT for `register`:
    *
    *  - the provided function is executed when the `Task` will be evaluated
    *    (via `runAsync` or when its turn comes in the `flatMap` chain, not before)
    *  - the injected [[monix.execution.Callback]] can be called at
    *    most once, either with a successful result, or with an error;
    *    calling it more than once is a contract violation
    *  - the injected callback is thread-safe and in case it gets called
    *    multiple times it will throw a
    *    [[monix.execution.exceptions.CallbackCalledMultipleTimesException]];
    *    also see [[monix.execution.Callback.tryOnSuccess Callback.tryOnSuccess]]
    *    and [[monix.execution.Callback.tryOnError Callback.tryOnError]]
    *
    * NOTES on the naming:
    *
    *  - `async` comes from `cats.effect.Async#async`
    *  - the `0` suffix is about overloading the simpler
    *    [[BIO.async[A](register* Task.async]] builder
    *
    * @see [[BIO.async]] for a simpler variant that doesn't inject a
    *      `Scheduler`, in case you don't need one
    * @see [[BIO.cancelable[A](register* Task.cancelable]] and [[BIO.cancelable0]]
    *      for creating cancelable tasks
    * @see [[BIO.create]] for the builder that does it all
    */
  def async0[E, A](register: (Scheduler, Callback[E, A]) => Unit): BIO[E, A] =
    TaskCreate.async0(register)

  /** Suspends an asynchronous side effect in `Task`, this being a
    * variant of [[async]] that takes a pure registration function.
    *
    * Implements `cats.effect.Async.asyncF`.
    *
    * The difference versus [[async]] is that this variant can suspend
    * side-effects via the provided function parameter. It's more relevant
    * in polymorphic code making use of the `cats.effect.Async`
    * type class, as it alleviates the need for `cats.effect.Effect`.
    *
    * Contract for the returned `Task[Unit]` in the provided function:
    *
    *  - can be asynchronous
    *  - can be cancelable, in which case it hooks into IO's cancelation
    *    mechanism such that the resulting task is cancelable
    *  - it should not end in error, because the provided callback
    *    is the only way to signal the final result and it can only
    *    be called once, so invoking it twice would be a contract
    *    violation; so on errors thrown in `Task`, the task can become
    *    non-terminating, with the error being printed via
    *    [[monix.execution.Scheduler.reportFailure Scheduler.reportFailure]]
    *
    * @see [[BIO.async]] and [[BIO.async0]] for a simpler variants
    * @see [[BIO.cancelable[A](register* Task.cancelable]] and
    *      [[BIO.cancelable0]] for creating cancelable tasks
    */
  def asyncF[E, A](register: Callback[E, A] => BIO[E, Unit]): BIO[E, A] =
    TaskCreate.asyncF(register)

  /** Create a cancelable `Task` from an asynchronous computation that
    * can be canceled, taking the form of a function with which we can
    * register a callback to execute upon completion.
    *
    * This operation is the implementation for
    * `cats.effect.Concurrent#cancelable` and is thus yielding
    * cancelable tasks. It can be used to translate from a callback-based
    * API to pure `Task` values that can be canceled.
    *
    * See the the documentation for
    * [[https://typelevel.org/cats-effect/typeclasses/concurrent.html cats.effect.Concurrent]].
    *
    * For example, in case we wouldn't have [[BIO.delayExecution]]
    * already defined and we wanted to delay evaluation using a Java
    * [[https://docs.oracle.com/javase/8/docs/api/java/util/concurrent/ScheduledExecutorService.html ScheduledExecutorService]]
    * (no need for that because we've got [[monix.execution.Scheduler Scheduler]],
    * but lets say for didactic purposes):
    *
    * {{{
    *   import java.util.concurrent.ScheduledExecutorService
    *   import scala.concurrent.ExecutionContext
    *   import scala.concurrent.duration._
    *   import scala.util.control.NonFatal
    *
    *   def delayed[A](sc: ScheduledExecutorService, timespan: FiniteDuration)
    *     (thunk: => A)
    *     (implicit ec: ExecutionContext): Task[A] = {
    *
    *     Task.cancelable { cb =>
    *       val future = sc.schedule(new Runnable { // scheduling delay
    *         def run() = ec.execute(new Runnable { // scheduling thunk execution
    *           def run() =
    *             try
    *               cb.onSuccess(thunk)
    *             catch { case NonFatal(e) =>
    *               cb.onError(e)
    *             }
    *           })
    *         },
    *         timespan.length,
    *         timespan.unit)
    *
    *       // Returning the cancelation token that is able to cancel the
    *       // scheduling in case the active computation hasn't finished yet
    *       Task(future.cancel(false))
    *     }
    *   }
    * }}}
    *
    * Note in this sample we are passing an implicit `ExecutionContext`
    * in order to do the actual processing, the `ScheduledExecutorService`
    * being in charge just of scheduling. We don't need to do that, as `Task`
    * affords to have a [[monix.execution.Scheduler Scheduler]] injected
    * instead via [[BIO.cancelable0]].
    *
    * CONTRACT for `register`:
    *
    *  - the provided function is executed when the `Task` will be evaluated
    *    (via `runAsync` or when its turn comes in the `flatMap` chain, not before)
    *  - the injected [[monix.execution.Callback Callback]] can be
    *    called at most once, either with a successful result, or with
    *    an typed; calling it more than once is a contract violation
    *  - the injected callback is thread-safe and in case it gets called
    *    multiple times it will throw a
    *    [[monix.execution.exceptions.CallbackCalledMultipleTimesException]];
    *    also see [[monix.execution.Callback.tryOnSuccess Callback.tryOnSuccess]]
    *    and [[monix.execution.Callback.tryOnError Callback.tryOnError]]
    *
    * @see [[BIO.cancelable0]] for the version that also injects a
    *      [[monix.execution.Scheduler Scheduler]] in that callback
    * @see [[BIO.async0]] and [[BIO.async[A](register* Task.async]] for the
    *      simpler versions of this builder that create non-cancelable tasks
    *      from callback-based APIs
    * @see [[BIO.create]] for the builder that does it all
    * @param register $registerParamDesc
    */
  def cancelable[E, A](register: Callback[E, A] => CancelToken[BIO[E, ?]]): BIO[E, A] =
    cancelable0[E, A]((_, cb) => register(cb))

  /** Create a cancelable `Task` from an asynchronous computation,
    * which takes the form of a function with which we can register a
    * callback to execute upon completion, a function that also injects a
    * [[monix.execution.Scheduler Scheduler]] for managing async boundaries.
    *
    * This operation is the implementation for
    * `cats.effect.Concurrent#cancelable` and is thus yielding
    * cancelable tasks. It can be used to translate from a callback-based API
    * to pure `Task` values that can be canceled.
    *
    * See the the documentation for
    * [[https://typelevel.org/cats-effect/typeclasses/concurrent.html cats.effect.Concurrent]].
    *
    * For example, in case we wouldn't have [[Task.delayExecution]]
    * already defined and we wanted to delay evaluation using a Java
    * [[https://docs.oracle.com/javase/8/docs/api/java/util/concurrent/ScheduledExecutorService.html ScheduledExecutorService]]
    * (no need for that because we've got [[monix.execution.Scheduler Scheduler]],
    * but lets say for didactic purposes):
    *
    * {{{
    *   import java.util.concurrent.ScheduledExecutorService
    *   import scala.concurrent.duration._
    *   import scala.util.control.NonFatal
    *
    *   def delayed1[A](sc: ScheduledExecutorService, timespan: FiniteDuration)
    *     (thunk: => A): Task[A] = {
    *
    *     Task.cancelable0 { (scheduler, cb) =>
    *       val future = sc.schedule(new Runnable { // scheduling delay
    *         def run = scheduler.execute(new Runnable { // scheduling thunk execution
    *           def run() =
    *             try
    *               cb.onSuccess(thunk)
    *             catch { case NonFatal(e) =>
    *               cb.onError(e)
    *             }
    *           })
    *         },
    *         timespan.length,
    *         timespan.unit)
    *
    *       // Returning the cancel token that is able to cancel the
    *       // scheduling in case the active computation hasn't finished yet
    *       Task(future.cancel(false))
    *     }
    *   }
    * }}}
    *
    * As can be seen, the passed function needs to pass a
    * [[monix.execution.Cancelable Cancelable]] in order to specify cancelation
    * logic.
    *
    * This is a sample given for didactic purposes. Our `cancelable0` is
    * being injected a [[monix.execution.Scheduler Scheduler]] and it is
    * perfectly capable of doing such delayed execution without help from
    * Java's standard library:
    *
    * {{{
    *   def delayed2[A](timespan: FiniteDuration)(thunk: => A): Task[A] =
    *     Task.cancelable0 { (scheduler, cb) =>
    *       // N.B. this already returns the Cancelable that we need!
    *       val cancelable = scheduler.scheduleOnce(timespan) {
    *         try cb.onSuccess(thunk)
    *         catch { case NonFatal(e) => cb.onError(e) }
    *       }
    *       // `scheduleOnce` above returns a Cancelable, which
    *       // has to be converted into a Task[Unit]
    *       Task(cancelable.cancel())
    *     }
    * }}}
    *
    * CONTRACT for `register`:
    *
    *  - the provided function is executed when the `Task` will be evaluated
    *    (via `runAsync` or when its turn comes in the `flatMap` chain, not before)
    *  - the injected [[monix.execution.Callback Callback]] can be
    *    called at most once, either with a successful result, or with
    *    an error; calling it more than once is a contract violation
    *  - the injected callback is thread-safe and in case it gets called
    *    multiple times it will throw a
    *    [[monix.execution.exceptions.CallbackCalledMultipleTimesException]];
    *    also see [[monix.execution.Callback.tryOnSuccess Callback.tryOnSuccess]]
    *    and [[monix.execution.Callback.tryOnError Callback.tryOnError]]
    *
    * NOTES on the naming:
    *
    *  - `cancelable` comes from `cats.effect.Concurrent#cancelable`
    *  - the `0` suffix is about overloading the simpler
    *    [[BIO.cancelable[A](register* Task.cancelable]] builder
    *
    * @see [[BIO.cancelable[A](register* Task.cancelable]] for the simpler
    *      variant that doesn't inject the `Scheduler` in that callback
    * @see [[BIO.async0]] and [[BIO.async[A](register* Task.async]] for the
    *      simpler versions of this builder that create non-cancelable tasks
    *      from callback-based APIs
    * @see [[BIO.create]] for the builder that does it all
    * @param register $registerParamDesc
    */
  def cancelable0[E, A](register: (Scheduler, Callback[E, A]) => CancelToken[BIO[E, ?]]): BIO[E, A] =
    TaskCreate.cancelable0(register)

  /** Returns a cancelable boundary — a `Task` that checks for the
    * cancellation status of the run-loop and does not allow for the
    * bind continuation to keep executing in case cancellation happened.
    *
    * This operation is very similar to `Task.shift`, as it can be dropped
    * in `flatMap` chains in order to make loops cancelable.
    *
    * Example:
    *
    * {{{
    *
    *  import cats.syntax.all._
    *
    *  def fib(n: Int, a: Long, b: Long): Task[Long] =
    *    Task.suspend {
    *      if (n <= 0) Task.pure(a) else {
    *        val next = fib(n - 1, b, a + b)
    *
    *        // Every 100-th cycle, check cancellation status
    *        if (n % 100 == 0)
    *          Task.cancelBoundary *> next
    *        else
    *          next
    *      }
    *    }
    * }}}
    *
    * NOTE: that by default `Task` is configured to be auto-cancelable
    * (see [[BIO.Options]]), so this isn't strictly needed, unless you
    * want to fine tune the cancelation boundaries.
    */
  val cancelBoundary: UIO[Unit] =
    BIO.Async[Nothing, Unit] { (ctx, cb) =>
      if (!ctx.connection.isCanceled) cb.onSuccess(())
    }

  /** Polymorphic `Task` builder that is able to describe asynchronous
    * tasks depending on the type of the given callback.
    *
    * Note that this function uses the
    * [[https://typelevel.org/cats/guidelines.html#partially-applied-type-params Partially-Applied Type technique]].
    *
    * Calling `create` with a callback that returns `Unit` is
    * equivalent with [[Task.async0]]:
    *
    * `Task.async0(f) <-> Task.create(f)`
    *
    * Example:
    *
    * {{{
    *   import scala.concurrent.Future
    *
    *   def deferFuture[A](f: => Future[A]): Task[A] =
    *     Task.create { (scheduler, cb) =>
    *       f.onComplete(cb(_))(scheduler)
    *     }
    * }}}
    *
    * We could return a [[monix.execution.Cancelable Cancelable]]
    * reference and thus make a cancelable task. Example:
    *
    * {{{
    *   import monix.execution.Cancelable
    *   import scala.concurrent.duration.FiniteDuration
    *   import scala.util.Try
    *
    *   def delayResult1[A](timespan: FiniteDuration)(thunk: => A): Task[A] =
    *     Task.create { (scheduler, cb) =>
    *       val c = scheduler.scheduleOnce(timespan)(cb(Try(thunk)))
    *       // We can simply return `c`, but doing this for didactic purposes!
    *       Cancelable(() => c.cancel())
    *     }
    * }}}
    *
    * Passed function can also return `IO[Unit]` as a task that
    * describes a cancelation action:
    *
    * {{{
    *   import cats.effect.IO
    *
    *   def delayResult2[A](timespan: FiniteDuration)(thunk: => A): Task[A] =
    *     Task.create { (scheduler, cb) =>
    *       val c = scheduler.scheduleOnce(timespan)(cb(Try(thunk)))
    *       // We can simply return `c`, but doing this for didactic purposes!
    *       IO(c.cancel())
    *     }
    * }}}
    *
    * Passed function can also return `Task[Unit]` as a task that
    * describes a cancelation action, thus for an `f` that can be
    * passed to [[Task.cancelable0]], and this equivalence holds:
    *
    * `Task.cancelable(f) <-> Task.create(f)`
    *
    * {{{
    *   def delayResult3[A](timespan: FiniteDuration)(thunk: => A): Task[A] =
    *     Task.create { (scheduler, cb) =>
    *       val c = scheduler.scheduleOnce(timespan)(cb(Try(thunk)))
    *       // We can simply return `c`, but doing this for didactic purposes!
    *       Task(c.cancel())
    *     }
    * }}}
    *
    * Passed function can also return `Coeval[Unit]` as a task that
    * describes a cancelation action:
    *
    * {{{
    *   def delayResult4[A](timespan: FiniteDuration)(thunk: => A): Task[A] =
    *     Task.create { (scheduler, cb) =>
    *       val c = scheduler.scheduleOnce(timespan)(cb(Try(thunk)))
    *       // We can simply return `c`, but doing this for didactic purposes!
    *       Coeval(c.cancel())
    *     }
    * }}}
    *
    * The supported types for the cancelation tokens are:
    *
    *  - `Unit`, yielding non-cancelable tasks
    *  - [[monix.execution.Cancelable Cancelable]], the Monix standard
    *  - [[monix.bio.Task Task[Unit]]]
    *  - [[monix.eval.Coeval Coeval[Unit]]]
    *  - `cats.effect.IO[Unit]`, see
    *    [[https://typelevel.org/cats-effect/datatypes/io.html IO docs]]
    *
    * Support for more might be added in the future.
    */
  def create[E, A]: AsyncBuilder.CreatePartiallyApplied[E, A] = new AsyncBuilder.CreatePartiallyApplied[E, A]

  /** Converts the given Scala `Future` into a `Task`.
    * There is an async boundary inserted at the end to guarantee
    * that we stay on the main Scheduler.
    *
    * NOTE: if you want to defer the creation of the future, use
    * in combination with [[defer]].
    */
  def fromFuture[A](f: Future[A]): Task[A] =
    TaskFromFuture.strict(f)

  /** Wraps a [[monix.execution.CancelablePromise]] into `Task`. */
  def fromCancelablePromise[A](p: CancelablePromise[A]): Task[A] =
    TaskFromFuture.fromCancelablePromise(p)

  /** Run two `Task` actions concurrently, and return the first to
    * finish, either in success or error. The loser of the race is
    * cancelled.
    *
    * The two tasks are executed in parallel, the winner being the
    * first that signals a result.
    *
    * As an example, this would be equivalent with [[Task.timeout]]:
    * {{{
    *   import scala.concurrent.duration._
    *   import scala.concurrent.TimeoutException
    *
    *   // some long running task
    *   val myTask = Task(42)
    *
    *   val timeoutError = Task
    *     .raiseError(new TimeoutException)
    *     .delayExecution(5.seconds)
    *
    *   Task.race(myTask, timeoutError)
    * }}}
    *
    * Similarly [[Task.timeoutTo]] is expressed in terms of `race`.
    *
    * $parallelismNote
    *
    * @see [[racePair]] for a version that does not cancel
    *     the loser automatically on successful results and [[raceMany]]
    *     for a version that races a whole list of tasks.
    */
  def race[E, A, B](fa: BIO[E, A], fb: BIO[E, B]): BIO[E, Either[A, B]] =
    TaskRace(fa, fb)

  /** Run two `Task` actions concurrently, and returns a pair
    * containing both the winner's successful value and the loser
    * represented as a still-unfinished task.
    *
    * If the first task completes in error, then the result will
    * complete in error, the other task being cancelled.
    *
    * On usage the user has the option of cancelling the losing task,
    * this being equivalent with plain [[race]]:
    *
    * {{{
    *   import scala.concurrent.duration._
    *
    *   val ta = Task.sleep(2.seconds).map(_ => "a")
    *   val tb = Task.sleep(3.seconds).map(_ => "b")
    *
    *   // `tb` is going to be cancelled as it returns 1 second after `ta`
    *   Task.racePair(ta, tb).flatMap {
    *     case Left((a, taskB)) =>
    *       taskB.cancel.map(_ => a)
    *     case Right((taskA, b)) =>
    *       taskA.cancel.map(_ => b)
    *   }
    * }}}
    *
    * $parallelismNote
    *
    * @see [[race]] for a simpler version that cancels the loser
    *      immediately or [[raceMany]] that races collections of tasks.
    */
  def racePair[E, A, B](fa: BIO[E, A], fb: BIO[E, B]): BIO[E, Either[(A, Fiber[E, B]), (Fiber[E, A], B)]] =
    TaskRacePair(fa, fb)

  /** Asynchronous boundary described as an effectful `Task` that
    * can be used in `flatMap` chains to "shift" the continuation
    * of the run-loop to another thread or call stack, managed by
    * the default [[monix.execution.Scheduler Scheduler]].
    *
    * This is the equivalent of `IO.shift`, except that Monix's `Task`
    * gets executed with an injected `Scheduler` in [[BIO.runAsync]] or
    * in [[BIO.runToFuture]] and that's going to be the `Scheduler`
    * responsible for the "shift".
    *
    * $shiftDesc
    */
  val shift: UIO[Unit] =
    shift(null)

  /** Asynchronous boundary described as an effectful `Task` that
    * can be used in `flatMap` chains to "shift" the continuation
    * of the run-loop to another call stack or thread, managed by
    * the given execution context.
    *
    * This is the equivalent of `IO.shift`.
    *
    * $shiftDesc
    */
  def shift(ec: ExecutionContext): UIO[Unit] =
    TaskShift(ec)

  /** Creates a new `Task` that will sleep for the given duration,
    * emitting a tick when that time span is over.
    *
    * As an example on evaluation this will print "Hello!" after
    * 3 seconds:
    *
    * {{{
    *   import scala.concurrent.duration._
    *
    *   BIO.sleep(3.seconds).flatMap { _ =>
    *     BIO.eval(println("Hello!"))
    *   }
    * }}}
    *
    * See [[BIO.delayExecution]] for this operation described as
    * a method on `Task` references or [[BIO.delayResult]] for the
    * helper that triggers the evaluation of the source on time, but
    * then delays the result.
    */
  def sleep(timespan: FiniteDuration): UIO[Unit] =
    TaskSleep.apply(timespan)

  /** Given a `Iterable` of tasks, transforms it to a task signaling
    * the collection, executing the tasks one by one and gathering their
    * results in the same collection.
    *
    * This operation will execute the tasks one by one, in order, which means that
    * both effects and results will be ordered. See [[gather]] and [[gatherUnordered]]
    * for unordered results or effects, and thus potential of running in parallel.
    *
    *  It's a simple version of [[traverse]].
    */
  def sequence[E, A, M[X] <: Iterable[X]](in: M[BIO[E, A]])(
    implicit bf: BuildFrom[M[BIO[E, A]], A, M[A]]): BIO[E, M[A]] =
    TaskSequence.list(in)(bf)

  /** Given a `Iterable[A]` and a function `A => Task[B]`, sequentially
    * apply the function to each element of the collection and gather their
    * results in the same collection.
    *
    *  It's a generalized version of [[sequence]].
    */
  def traverse[E, A, B, M[X] <: Iterable[X]](in: M[A])(f: A => BIO[E, B])(
    implicit bf: BuildFrom[M[A], B, M[B]]): BIO[E, M[B]] =
    TaskSequence.traverse(in, f)(bf)

  /** Executes the given sequence of tasks in parallel, non-deterministically
    * gathering their results, returning a task that will signal the sequence
    * of results once all tasks are finished.
    *
    * This function is the nondeterministic analogue of `sequence` and should
    * behave identically to `sequence` so long as there is no interaction between
    * the effects being gathered. However, unlike `sequence`, which decides on
    * a total order of effects, the effects in a `gather` are unordered with
    * respect to each other, the tasks being execute in parallel, not in sequence.
    *
    * Although the effects are unordered, we ensure the order of results
    * matches the order of the input sequence. Also see [[gatherUnordered]]
    * for the more efficient alternative.
    *
    * Example:
    * {{{
    *   val tasks = List(Task(1 + 1), Task(2 + 2), Task(3 + 3))
    *
    *   // Yields 2, 4, 6
    *   Task.gather(tasks)
    * }}}
    *
    * $parallelismAdvice
    *
    * $parallelismNote
    *
    * @see [[gatherN]] for a version that limits parallelism.
    */
  def gather[E, A, M[X] <: Iterable[X]](in: M[BIO[E, A]])(implicit bf: BuildFrom[M[BIO[E, A]], A, M[A]]): BIO[E, M[A]] =
    TaskGather[E, A, M](in, () => newBuilder(bf, in))

  /** Executes the given sequence of tasks in parallel, non-deterministically
    * gathering their results, returning a task that will signal the sequence
    * of results once all tasks are finished.
    *
    * Implementation ensure there are at most `n` (= `parallelism` parameter) tasks
    * running concurrently and the results are returned in order.
    *
    * Example:
    * {{{
    *   import scala.concurrent.duration._
    *
    *   val tasks = List(
    *     Task(1 + 1).delayExecution(1.second),
    *     Task(2 + 2).delayExecution(2.second),
    *     Task(3 + 3).delayExecution(3.second),
    *     Task(4 + 4).delayExecution(4.second)
    *    )
    *
    *   // Yields 2, 4, 6, 8 after around 6 seconds
    *   Task.gatherN(2)(tasks)
    * }}}
    *
    * $parallelismAdvice
    *
    * $parallelismNote
    *
    * @see [[gather]] for a version that does not limit parallelism.
    */
  def gatherN[E, A](parallelism: Int)(in: Iterable[BIO[E, A]]): BIO[E, List[A]] =
    TaskGatherN[E, A](parallelism, in)

  /** Processes the given collection of tasks in parallel and
    * nondeterministically gather the results without keeping the original
    * ordering of the given tasks.
    *
    * This function is similar to [[gather]], but neither the effects nor the
    * results will be ordered. Useful when you don't need ordering because:
    *
    *  - it has non-blocking behavior (but not wait-free)
    *  - it can be more efficient (compared with [[gather]]), but not
    *    necessarily (if you care about performance, then test)
    *
    * Example:
    * {{{
    *   val tasks = List(Task(1 + 1), Task(2 + 2), Task(3 + 3))
    *
    *   // Yields 2, 4, 6 (but order is NOT guaranteed)
    *   Task.gatherUnordered(tasks)
    * }}}
    *
    * $parallelismAdvice
    *
    * $parallelismNote
    *
    * @param in is a list of tasks to execute
    */
  def gatherUnordered[E, A](in: Iterable[BIO[E, A]]): BIO[E, List[A]] =
    TaskGatherUnordered(in)

  /** Yields a task that on evaluation will process the given tasks
    * in parallel, then apply the given mapping function on their results.
    *
    * Example:
    * {{{
    *   val task1 = Task(1 + 1)
    *   val task2 = Task(2 + 2)
    *
    *   // Yields 6
    *   Task.mapBoth(task1, task2)((a, b) => a + b)
    * }}}
    *
    * $parallelismAdvice
    *
    * $parallelismNote
    */
  def mapBoth[E, A1, A2, R](fa1: BIO[E, A1], fa2: BIO[E, A2])(f: (A1, A2) => R): BIO[E, R] =
    TaskMapBoth(fa1, fa2)(f)

  /** Returns the current [[BIO.Options]] configuration, which determine the
    * task's run-loop behavior.
    *
    * @see [[BIO.executeWithOptions]]
    */
  val readOptions: UIO[Options] =
    BIO
      .Async[Nothing, Options]((ctx, cb) => cb.onSuccess(ctx.options), trampolineBefore = false, trampolineAfter = true)

  /** Set of options for customizing the task's behavior.
    *
    * See [[BIO.defaultOptions]] for the default `Options` instance
    * used by [[BIO.runAsync]] or [[BIO.runToFuture]].
    *
    * @param autoCancelableRunLoops  should be set to `true` in
    *                                case you want `flatMap` driven loops to be
    *                                auto-cancelable. Defaults to `true`.
    * @param localContextPropagation should be set to `true` in
    *                                case you want the [[monix.execution.misc.Local Local]]
    *                                variables to be propagated on async boundaries.
    *                                Defaults to `false`.
    */
  final case class Options(
    autoCancelableRunLoops: Boolean,
    localContextPropagation: Boolean
  ) {

    /** Creates a new set of options from the source, but with
      * the [[autoCancelableRunLoops]] value set to `true`.
      */
    def enableAutoCancelableRunLoops: Options =
      copy(autoCancelableRunLoops = true)

    /** Creates a new set of options from the source, but with
      * the [[autoCancelableRunLoops]] value set to `false`.
      */
    def disableAutoCancelableRunLoops: Options =
      copy(autoCancelableRunLoops = false)

    /** Creates a new set of options from the source, but with
      * the [[localContextPropagation]] value set to `true`.
      */
    def enableLocalContextPropagation: Options =
      copy(localContextPropagation = true)

    /** Creates a new set of options from the source, but with
      * the [[localContextPropagation]] value set to `false`.
      */
    def disableLocalContextPropagation: Options =
      copy(localContextPropagation = false)

    /**
      * Enhances the options set with the features of the underlying
      * [[monix.execution.Scheduler Scheduler]].
      *
      * This enables for example the [[Options.localContextPropagation]]
      * in case the `Scheduler` is a
      * [[monix.execution.schedulers.TracingScheduler TracingScheduler]].
      */
    def withSchedulerFeatures(implicit s: Scheduler): Options = {
      val wLocals = s.features.contains(Scheduler.TRACING)
      if (wLocals == localContextPropagation)
        this
      else
        copy(localContextPropagation = wLocals || localContextPropagation)
    }
  }

  /** Default [[Options]] to use for [[BIO]] evaluation,
    * thus:
    *
    *  - `autoCancelableRunLoops` is `true` by default
    *  - `localContextPropagation` is `false` by default
    *
    * On top of the JVM the default can be overridden by
    * setting the following system properties:
    *
    *  - `monix.environment.autoCancelableRunLoops`
    *    (`false`, `no` or `0` for disabling)
    *
    *  - `monix.environment.localContextPropagation`
    *    (`true`, `yes` or `1` for enabling)
    *
    * @see [[BIO.Options]]
    */
  val defaultOptions: Options =
    Options(
      autoCancelableRunLoops = Platform.autoCancelableRunLoops,
      localContextPropagation = Platform.localContextPropagation
    )

  /** The `AsyncBuilder` is a type used by the [[BIO.create]] builder,
    * in order to change its behavior based on the type of the
    * cancelation token.
    *
    * In combination with the
    * [[https://typelevel.org/cats/guidelines.html#partially-applied-type-params Partially-Applied Type technique]],
    * this ends up providing a polymorphic [[BIO.create]] that can
    * support multiple cancelation tokens optimally, i.e. without
    * implicit conversions and that can be optimized depending on
    * the `CancelToken` used - for example if `Unit` is returned,
    * then the yielded task will not be cancelable and the internal
    * implementation will not have to worry about managing it, thus
    * increasing performance.
    */
  abstract class AsyncBuilder[CancelationToken] {
    def create[E, A](register: (Scheduler, Callback[E, A]) => CancelationToken): BIO[E, A]
  }

  object AsyncBuilder extends AsyncBuilder0 {

    /** Returns the implicit `AsyncBuilder` available in scope for the
      * given `CancelToken` type.
      */
    def apply[CancelationToken](implicit ref: AsyncBuilder[CancelationToken]): AsyncBuilder[CancelationToken] = ref

    /** For partial application of type parameters in [[BIO.create]].
      *
      * Read about the
      * [[https://typelevel.org/cats/guidelines.html#partially-applied-type-params Partially-Applied Type Technique]].
      */
    private[bio] final class CreatePartiallyApplied[E, A](val dummy: Boolean = true) extends AnyVal {

      def apply[CancelationToken](register: (Scheduler, Callback[E, A]) => CancelationToken)(
        implicit B: AsyncBuilder[CancelationToken]): BIO[E, A] =
        B.create(register)
    }

    /** Implicit `AsyncBuilder` for non-cancelable tasks. */
    implicit val forUnit: AsyncBuilder[Unit] =
      new AsyncBuilder[Unit] {

        def create[E, A](register: (Scheduler, Callback[E, A]) => Unit): BIO[E, A] =
          TaskCreate.async0(register)
      }

    // TODO: implement create forIO
    //    /** Implicit `AsyncBuilder` for cancelable tasks, using
    //      * `cats.effect.IO` values for specifying cancelation actions,
    //      * see [[https://typelevel.org/cats-effect/ Cats Effect]].
    //      */
    //    implicit val forIO: AsyncBuilder[IO[Unit]] =
    //      new AsyncBuilder[IO[Unit]] {
    //        def create[A](register: (Scheduler, Callback[E, A]) => CancelToken[IO]): Task[A] =
    //          TaskCreate.cancelableIO(register)
    //      }

    // TODO: Task.create
    //    /** Implicit `AsyncBuilder` for cancelable tasks, using
    //      * [[Task]] values for specifying cancelation actions.
    //      */
    //    implicit def forTask[E1]: AsyncBuilder[BIO[E1, Unit]] =
    //      new AsyncBuilder[BIO[E1, Unit]] {
    //
    //        override def create[E, A](register: (Scheduler, Callback[E, A]) => BIO[E1, Unit]): BIO[E, A] =
    //          TaskCreate.cancelable0(register)
    //      }

    /** Implicit `AsyncBuilder` for non-cancelable tasks built by a function
      * returning a [[monix.execution.Cancelable.Empty Cancelable.Empty]].
      *
      * This is a case of applying a compile-time optimization trick,
      * completely ignoring the provided cancelable value, since we've got
      * a guarantee that it doesn't do anything.
      */
    implicit def forCancelableDummy[T <: Cancelable.Empty]: AsyncBuilder[T] =
      forCancelableDummyRef.asInstanceOf[AsyncBuilder[T]]

    private[this] val forCancelableDummyRef: AsyncBuilder[Cancelable.Empty] =
      new AsyncBuilder[Cancelable.Empty] {

        def create[E, A](register: (Scheduler, Callback[E, A]) => Cancelable.Empty): BIO[E, A] =
          TaskCreate.async0(register)
      }
  }

  private[BIO] abstract class AsyncBuilder0 {

    /**
      * Implicit `AsyncBuilder` for cancelable tasks, using
      * [[monix.execution.Cancelable Cancelable]] values for
      * specifying cancelation actions.
      */
    implicit def forCancelable[T <: Cancelable]: AsyncBuilder[T] =
      forCancelableRef.asInstanceOf[AsyncBuilder[T]]

    private[this] val forCancelableRef =
      new AsyncBuilder[Cancelable] {

        def create[E, A](register: (Scheduler, Callback[E, A]) => Cancelable): BIO[E, A] =
          TaskCreate.cancelableCancelable(register)
      }
  }

  /** Internal API — The `Context` under which [[Task]] is supposed to be executed.
    *
    * This has been hidden in version 3.0.0-RC2, becoming an internal
    * implementation detail. Soon to be removed or changed completely.
    */
  private[bio] final case class Context[E](
    private val schedulerRef: Scheduler,
    options: Options,
    connection: TaskConnection[E],
    frameRef: FrameIndexRef) {

    val scheduler: Scheduler = {
      if (options.localContextPropagation && !schedulerRef.features.contains(Scheduler.TRACING))
        TracingScheduler(schedulerRef)
      else
        schedulerRef
    }

    def shouldCancel: Boolean =
      options.autoCancelableRunLoops &&
        connection.isCanceled

    def executionModel: ExecutionModel =
      schedulerRef.executionModel

    def withScheduler(s: Scheduler): Context[E] =
      new Context(s, options, connection, frameRef)

    def withExecutionModel(em: ExecutionModel): Context[E] =
      new Context(schedulerRef.withExecutionModel(em), options, connection, frameRef)

    def withOptions(opts: Options): Context[E] =
      new Context(schedulerRef, opts, connection, frameRef)

    def withConnection[E1 >: E](conn: TaskConnection[E1]): Context[E1] =
      new Context(schedulerRef, options, conn, frameRef)
  }

  private[bio] object Context {

    def apply[E](scheduler: Scheduler, options: Options): Context[E] =
      apply(scheduler, options, TaskConnection[E]())

    def apply[E](scheduler: Scheduler, options: Options, connection: TaskConnection[E]): Context[E] = {
      val em = scheduler.executionModel
      val frameRef = FrameIndexRef(em)
      new Context(scheduler, options, connection, frameRef)
    }
  }

  /** [[Task]] state describing an immediate synchronous value. */
  private[bio] final case class Now[+A](value: A) extends BIO[Nothing, A] {

    // Optimization to avoid the run-loop
    override def runAsyncOptF[E](
      cb: Either[Cause[Nothing], A] => Unit)(implicit s: Scheduler, opts: BIO.Options): CancelToken[BIO[E, ?]] = {
      if (s.executionModel != AlwaysAsyncExecution) {
        BiCallback.callSuccess(cb, value)
        BIO.unit
      } else {
        super.runAsyncOptF(cb)(s, opts)
      }
    }

    // Optimization to avoid the run-loop
    override def runToFutureOpt[E](implicit s: Scheduler, opts: Options): CancelableFuture[Either[E, A]] = {
      CancelableFuture.successful(Right(value))
    }

    // Optimization to avoid the run-loop
    override def runAsyncOpt(
      cb: Either[Cause[Nothing], A] => Unit)(implicit s: Scheduler, opts: Options): Cancelable = {
      if (s.executionModel != AlwaysAsyncExecution) {
        BiCallback.callSuccess(cb, value)
        Cancelable.empty
      } else {
        super.runAsyncOpt(cb)(s, opts)
      }
    }

    // Optimization to avoid the run-loop
    override def runAsyncUncancelableOpt(cb: Either[Cause[Nothing], A] => Unit)(
      implicit s: Scheduler,
      opts: Options
    ): Unit = {
      if (s.executionModel != AlwaysAsyncExecution)
        BiCallback.callSuccess(cb, value)
      else
        super.runAsyncUncancelableOpt(cb)(s, opts)
    }

    // Optimization to avoid the run-loop
    override def runAsyncAndForgetOpt(implicit s: Scheduler, opts: Options): Unit =
      ()
  }

  /** [[Task]] state describing an immediate exception. */
  private[bio] final case class Error[E](e: E) extends BIO[E, Nothing] {

    // Optimization to avoid the run-loop
    override def runAsyncOptF[E1 >: E](
      cb: Either[Cause[E], Nothing] => Unit)(implicit s: Scheduler, opts: BIO.Options): CancelToken[BIO[E1, ?]] = {
      if (s.executionModel != AlwaysAsyncExecution) {
        BiCallback.callError(cb, e)
        BIO.unit
      } else {
        super.runAsyncOptF(cb)(s, opts)
      }
    }

    // Optimization to avoid the run-loop
    override def runToFutureOpt[E1 >: E](
      implicit s: Scheduler,
      opts: Options): CancelableFuture[Either[E1, Nothing]] = {
      CancelableFuture.successful(Left(e))
    }

    // Optimization to avoid the run-loop
    override def runAsyncOpt(
      cb: Either[Cause[E], Nothing] => Unit)(implicit s: Scheduler, opts: Options): Cancelable = {
      if (s.executionModel != AlwaysAsyncExecution) {
        BiCallback.callError(cb, e)
        Cancelable.empty
      } else {
        super.runAsyncOpt(cb)(s, opts)
      }
    }

    // Optimization to avoid the run-loop
    override def runAsyncAndForgetOpt(implicit s: Scheduler, opts: Options): Unit = {
      e match {
        case th: Throwable => s.reportFailure(th)
        case _ => s.reportFailure(WrappedException(e))
      }
    }

    // Optimization to avoid the run-loop
    override def runAsyncUncancelableOpt(cb: Either[Cause[E], Nothing] => Unit)(
      implicit s: Scheduler,
      opts: Options
    ): Unit = {
      if (s.executionModel != AlwaysAsyncExecution)
        BiCallback.callError(cb, e)
      else
        super.runAsyncUncancelableOpt(cb)(s, opts)
    }
  }

  /** [[Task]] state describing an immediate exception. */
  private[bio] final case class FatalError(e: Throwable) extends BIO[Nothing, Nothing] {

    // Optimization to avoid the run-loop
    override def runAsyncOptF[E1 >: Nothing](cb: Either[Cause[Nothing], Nothing] => Unit)(
      implicit s: Scheduler,
      opts: BIO.Options): CancelToken[BIO[E1, ?]] = {
      if (s.executionModel != AlwaysAsyncExecution) {
        BiCallback.callFatalError(cb, e)
        BIO.unit
      } else {
        super.runAsyncOptF(cb)(s, opts)
      }
    }

    // Optimization to avoid the run-loop
    override def runToFutureOpt[E1 >: Nothing](implicit s: Scheduler, opts: Options): CancelableFuture[Nothing] = {
      CancelableFuture.failed(e)
    }

    // Optimization to avoid the run-loop
    override def runAsyncOpt(
      cb: Either[Cause[Nothing], Nothing] => Unit)(implicit s: Scheduler, opts: Options): Cancelable = {
      if (s.executionModel != AlwaysAsyncExecution) {
        BiCallback.callFatalError(cb, e)
        Cancelable.empty
      } else {
        super.runAsyncOpt(cb)(s, opts)
      }
    }

    // Optimization to avoid the run-loop
    override def runAsyncAndForgetOpt(implicit s: Scheduler, opts: Options): Unit =
      s.reportFailure(e)

    // Optimization to avoid the run-loop
    override def runAsyncUncancelableOpt(cb: Either[Cause[Nothing], Nothing] => Unit)(
      implicit s: Scheduler,
      opts: Options
    ): Unit = {
      if (s.executionModel != AlwaysAsyncExecution)
        BiCallback.callFatalError(cb, e)
      else
        super.runAsyncUncancelableOpt(cb)(s, opts)
    }
  }

  /** [[BIO]] state describing an non-strict synchronous value. */
  private[bio] final case class Eval[+A](thunk: () => A) extends BIO[Throwable, A]

  /** [[BIO]] state describing an non-strict synchronous value which doesn't throw any expected errors. */
  private[bio] final case class EvalTotal[+A](thunk: () => A) extends BIO[Nothing, A]

  /** Internal state, the result of [[BIO.defer]] */
  private[bio] final case class Suspend[+A](thunk: () => BIO[Throwable, A]) extends BIO[Throwable, A]

  /** Internal state, the result of [[BIO.deferTotal]]*/
  private[bio] final case class SuspendTotal[+E, +A](thunk: () => BIO[E, A]) extends BIO[E, A]

  /** Internal [[BIO]] state that is the result of applying `flatMap`. */
  private[bio] final case class FlatMap[E, E1, A, +B](source: BIO[E, A], f: A => BIO[E1, B]) extends BIO[E1, B]

  /** Internal [[BIO]] state that is the result of applying `map`. */
  private[bio] final case class Map[S, +E, +A](source: BIO[E, S], f: S => A, index: Int)
      extends BIO[E, A] with (S => BIO[E, A]) {

    def apply(value: S): BIO[E, A] =
      new Now[A](f(value))

    override def toString: String =
      super[BIO].toString
  }

  /** Constructs a lazy [[BIO]] instance whose result will
    * be computed asynchronously.
    *
    * Unsafe to build directly, only use if you know what you're doing.
    * For building `Async` instances safely, see [[cancelable0]].
    *
    * @param register is the side-effecting, callback-enabled function
    *        that starts the asynchronous computation and registers
    *        the callback to be called on completion
    * @param trampolineBefore is an optimization that instructs the
    *        run-loop to insert a trampolined async boundary before
    *        evaluating the `register` function
    */
  private[monix] final case class Async[E, +A](
    register: (Context[E], BiCallback[E, A]) => Unit,
    trampolineBefore: Boolean = false,
    trampolineAfter: Boolean = true,
    restoreLocals: Boolean = true)
      extends BIO[E, A]

  /** For changing the context for the rest of the run-loop.
    *
    * WARNING: this is entirely internal API and shouldn't be exposed.
    */
  private[monix] final case class ContextSwitch[E, A](
    source: BIO[E, A],
    modify: Context[E] => Context[E],
    restore: (A, E, Context[E], Context[E]) => Context[E])
      extends BIO[E, A]

  /**
    * Internal API — starts the execution of a Task with a guaranteed
    * asynchronous boundary.
    */
  private[monix] def unsafeStartAsync[E, A](source: BIO[E, A], context: Context[E], cb: BiCallback[E, A]): Unit =
    TaskRunLoop.restartAsync(source, context, cb, null, null, null)

  /** Internal API — a variant of [[unsafeStartAsync]] that tries to
    * detect if the `source` is known to fork and in such a case it
    * avoids creating an extraneous async boundary.
    */
  private[monix] def unsafeStartEnsureAsync[E, A](
    source: BIO[E, A],
    context: Context[E],
    cb: BiCallback[E, A]): Unit = {
    if (ForkedRegister.detect(source))
      unsafeStartNow(source, context, cb)
    else
      unsafeStartAsync(source, context, cb)
  }

  /**
    * Internal API — starts the execution of a Task with a guaranteed
    * trampolined async boundary.
    */
  private[monix] def unsafeStartTrampolined[E, A](source: BIO[E, A], context: Context[E], cb: BiCallback[E, A]): Unit =
    context.scheduler.execute(new TrampolinedRunnable {

      def run(): Unit =
        TaskRunLoop.startFull(source, context, cb, null, null, null, context.frameRef())
    })

  /**
    * Internal API - starts the immediate execution of a Task.
    */
  private[monix] def unsafeStartNow[E, A](source: BIO[E, A], context: Context[E], cb: BiCallback[E, A]): Unit =
    TaskRunLoop.startFull(source, context, cb, null, null, null, context.frameRef())

  /** Internal, reusable reference. */
  private[this] val neverRef: Async[Nothing, Nothing] =
    Async[Nothing, Nothing]((_, _) => (), trampolineBefore = false, trampolineAfter = false)

  /** Internal, reusable reference. */
  private val nowConstructor: Any => UIO[Nothing] =
    ((a: Any) => new Now(a)).asInstanceOf[Any => UIO[Nothing]]

  private def raiseConstructor[E]: E => BIO[E, Nothing] =
    raiseConstructorRef.asInstanceOf[E => BIO[E, Nothing]]

  /** Internal, reusable reference. */
  private val raiseConstructorRef: Any => BIO[Any, Nothing] =
    e => new Error(e)

  /** Used as optimization by [[BIO.failed]]. */
  private object Failed extends StackFrame[Any, Any, UIO[Any]] {

    def apply(a: Any): UIO[Any] =
      FatalError(new NoSuchElementException("failed"))

    def recover(e: Any): UIO[Any] =
      Now(e)
  }

  /** Used as optimization by [[BIO.bimap]]. */
  private final case class Bimap[E, E1, A, B](fe: E => E1, fa: A => B) extends StackFrame[E, A, BIO[E1, B]] {
    def apply(a: A) = Now(fa(a))
    def recover(e: E) = Error(fe(e))
  }

  /** Used as optimization by [[BIO.redeem]]. */
  private final class Redeem[E, A, B](fe: E => B, fs: A => B) extends StackFrame[E, A, UIO[B]] {
    def apply(a: A): UIO[B] = new Now(fs(a))
    def recover(e: E): UIO[B] = new Now(fe(e))
  }

  /** Used as optimization by [[BIO.redeemFatal]]. */
  private final class RedeemFatal[A, B](fe: Throwable => B, fs: A => B)
      extends StackFrame.FatalStackFrame[Throwable, A, UIO[B]] {
    override def apply(a: A): UIO[B] = new Now(fs(a))
    override def recover(e: Throwable): UIO[B] = new Now(fe(e))
    override def recoverFatal(e: Throwable): UIO[B] = new Now(fe(e))
  }

  /** Used as optimization by [[BIO.attempt]]. */
  private object AttemptTask extends StackFrame[Any, Any, UIO[Either[Any, Any]]] {

    override def apply(a: Any): UIO[Either[Any, Any]] =
      new Now(new Right(a))

    override def recover(e: Any): UIO[Either[Any, Any]] =
      new Now(new Left(e))
  }

  /** Used as optimization by [[BIO.materialize]]. */
  private object MaterializeTask extends StackFrame[Throwable, Any, UIO[Try[Any]]] {

    override def apply(a: Any): UIO[Try[Any]] =
      new Now(new Success(a))

    override def recover(e: Throwable): UIO[Try[Any]] =
      new Now(new Failure(e))
  }
}

private[bio] abstract class TaskInstancesLevel0 extends TaskInstancesLevel1 {

  /** Global instance for `cats.effect.Async` and for `cats.effect.Concurrent`.
    *
    * Implied are also `cats.CoflatMap`, `cats.Applicative`, `cats.Monad`,
    * `cats.MonadError` and `cats.effect.Sync`.
    *
    * As trivia, it's named "catsAsync" and not "catsConcurrent" because
    * it represents the `cats.effect.Async` lineage, up until
    * `cats.effect.Effect`, which imposes extra restrictions, in our case
    * the need for a `Scheduler` to be in scope (see [[BIO.catsEffect]]).
    * So by naming the lineage, not the concrete sub-type implemented, we avoid
    * breaking compatibility whenever a new type class (that we can implement)
    * gets added into Cats.
    *
    * Seek more info about Cats, the standard library for FP, at:
    *
    *  - [[https://typelevel.org/cats/ typelevel/cats]]
    *  - [[https://github.com/typelevel/cats-effect typelevel/cats-effect]]
    */
  implicit def catsAsync: CatsConcurrentForTask =
    CatsConcurrentForTask

  /** Global instance for `cats.Parallel`.
    *
    * The `Parallel` type class is useful for processing
    * things in parallel in a generic way, usable with
    * Cats' utils and syntax:
    *
    * {{{
    *   import cats.syntax.all._
    *   import scala.concurrent.duration._
    *
    *   val taskA = Task.sleep(1.seconds).map(_ => "a")
    *   val taskB = Task.sleep(2.seconds).map(_ => "b")
    *   val taskC = Task.sleep(3.seconds).map(_ => "c")
    *
    *   // Returns "abc" after 3 seconds
    *   (taskA, taskB, taskC).parMapN { (a, b, c) =>
    *     a + b + c
    *   }
    * }}}
    *
    * Seek more info about Cats, the standard library for FP, at:
    *
    *  - [[https://typelevel.org/cats/ typelevel/cats]]
    *  - [[https://github.com/typelevel/cats-effect typelevel/cats-effect]]
    */
  implicit def catsParallel[E]: Parallel.Aux[BIO[E, ?], BIO.Par[E, ?]] =
    new CatsParallelForTask[E]

  /** Given an `A` type that has a `cats.Monoid[A]` implementation,
    * then this provides the evidence that `BIO[E, A]` also has
    * a `Monoid[ BIO[E, A] ]` implementation.
    */
  implicit def catsMonoid[E, A](implicit A: Monoid[A]): Monoid[BIO[E, A]] =
    new CatsMonadToMonoid[BIO[E, ?], A]()(new CatsBaseForTask[E], A)
}

private[bio] abstract class TaskInstancesLevel1 extends TaskInstancesLevel2 {

  /** Global instance for `cats.effect.Effect` and for
    * `cats.effect.ConcurrentEffect`.
    *
    * Implied are `cats.CoflatMap`, `cats.Applicative`, `cats.Monad`,
    * `cats.MonadError`, `cats.effect.Sync` and `cats.effect.Async`.
    *
    * Note this is different from
    * [[monix.bio.BIO.catsAsync BIO.catsAsync]] because we need an
    * implicit [[monix.execution.Scheduler Scheduler]] in scope in
    * order to trigger the execution of a `Task`. It's also lower
    * priority in order to not trigger conflicts, because
    * `Effect <: Async` and `ConcurrentEffect <: Concurrent with Effect`.
    *
    * As trivia, it's named "catsEffect" and not "catsConcurrentEffect"
    * because it represents the `cats.effect.Effect` lineage, as in the
    * minimum that this value will support in the future. So by naming the
    * lineage, not the concrete sub-type implemented, we avoid breaking
    * compatibility whenever a new type class (that we can implement)
    * gets added into Cats.
    *
    * Seek more info about Cats, the standard library for FP, at:
    *
    *  - [[https://typelevel.org/cats/ typelevel/cats]]
    *  - [[https://github.com/typelevel/cats-effect typelevel/cats-effect]]
    *
    * @param s is a [[monix.execution.Scheduler Scheduler]] that needs
    *        to be available in scope
    */
  implicit def catsEffect(
    implicit s: Scheduler,
    opts: BIO.Options = BIO.defaultOptions): CatsConcurrentEffectForTask = {
    new CatsConcurrentEffectForTask
  }

  /** Given an `A` type that has a `cats.Semigroup[A]` implementation,
    * then this provides the evidence that `BIO[E, A]` also has
    * a `Semigroup[ BIO[E, A] ]` implementation.
    *
    * This has a lower-level priority than [[BIO.catsMonoid]]
    * in order to avoid conflicts.
    */
  implicit def catsSemigroup[E, A](implicit A: Semigroup[A]): Semigroup[BIO[E, A]] =
    new CatsMonadToSemigroup[BIO[E, ?], A]()(new CatsBaseForTask[E], A)
}

private[bio] abstract class TaskInstancesLevel2 extends TaskParallelNewtype {

  implicit def monadError[E]: CatsBaseForTask[E] =
    new CatsBaseForTask[E]
}

private[bio] abstract class TaskParallelNewtype extends TaskContextShift {

  /** Newtype encoding for a `Task` data type that has a [[cats.Applicative]]
    * capable of doing parallel processing in `ap` and `map2`, needed
    * for implementing `cats.Parallel`.
    *
    * Helpers are provided for converting back and forth in `Par.apply`
    * for wrapping any `Task` value and `Par.unwrap` for unwrapping.
    *
    * The encoding is based on the "newtypes" project by
    * Alexander Konovalov, chosen because it's devoid of boxing issues and
    * a good choice until opaque types will land in Scala.
    */
  type Par[+E, +A] = Par.Type[E, A]

  /** Newtype encoding, see the [[BIO.Par]] type alias
    * for more details.
    */
  object Par extends Newtype2[BIO]
}

private[bio] abstract class TaskContextShift extends TaskTimers {

  /**
    * Default, pure, globally visible `cats.effect.ContextShift`
    * implementation that shifts the evaluation to `Task`'s default
    * [[monix.execution.Scheduler Scheduler]]
    * (that's being injected in [[BIO.runToFuture]]).
    */
  implicit def contextShift[E]: ContextShift[BIO[E, ?]] =
    contextShiftAny.asInstanceOf[ContextShift[BIO[E, ?]]]

  private[this] final val contextShiftAny: ContextShift[BIO[Any, ?]] =
    new ContextShift[BIO[Any, ?]] {

      override def shift: BIO[Any, Unit] =
        BIO.shift

      override def evalOn[A](ec: ExecutionContext)(fa: BIO[Any, A]): BIO[Any, A] =
        ec match {
          case ref: Scheduler => fa.executeOn(ref, forceAsync = true)
          case _ => fa.executeOn(Scheduler(ec), forceAsync = true)
        }

    }

  /** Builds a `cats.effect.ContextShift` instance, given a
    * [[monix.execution.Scheduler Scheduler]] reference.
    */
  def contextShift(s: Scheduler): ContextShift[BIO[Any, ?]] =
    new ContextShift[BIO[Any, ?]] {

      override def shift: BIO[Any, Unit] =
        BIO.shift(s)

      override def evalOn[A](ec: ExecutionContext)(fa: BIO[Any, A]): BIO[Any, A] =
        ec match {
          case ref: Scheduler => fa.executeOn(ref, forceAsync = true)
          case _ => fa.executeOn(Scheduler(ec), forceAsync = true)
        }

    }
}

private[bio] abstract class TaskTimers extends TaskClocks {

  /**
    * Default, pure, globally visible `cats.effect.Timer`
    * implementation that defers the evaluation to `Task`'s default
    * [[monix.execution.Scheduler Scheduler]]
    * (that's being injected in [[BIO.runToFuture]]).
    */
  implicit def timer[E]: Timer[BIO[E, ?]] =
    timerAny.asInstanceOf[Timer[BIO[E, ?]]]

  private[this] final val timerAny: Timer[BIO[Any, ?]] =
    new Timer[BIO[Any, ?]] {

      override def sleep(duration: FiniteDuration): BIO[Any, Unit] =
        BIO.sleep(duration)

      override def clock: Clock[BIO[Any, ?]] =
        BIO.clock
    }

  /** Builds a `cats.effect.Timer` instance, given a
    * [[monix.execution.Scheduler Scheduler]] reference.
    */
  def timer(s: Scheduler): Timer[BIO[Any, ?]] =
    new Timer[BIO[Any, ?]] {

      override def sleep(duration: FiniteDuration): BIO[Any, Unit] =
        BIO.sleep(duration).executeOn(s)

      override def clock: Clock[BIO[Any, ?]] =
        BIO.clock(s)
    }
}

private[bio] abstract class TaskClocks {

  /**
    * Default, pure, globally visible `cats.effect.Clock`
    * implementation that defers the evaluation to `Task`'s default
    * [[monix.execution.Scheduler Scheduler]]
    * (that's being injected in [[BIO.runToFuture]]).
    */
  def clock[E]: Clock[BIO[E, ?]] =
    clockAny.asInstanceOf[Clock[BIO[E, ?]]]

  private[this] final val clockAny: Clock[BIO[Any, ?]] =
    new Clock[BIO[Any, ?]] {

      override def realTime(unit: TimeUnit): BIO[Any, Long] =
        BIO.deferAction(sc => BIO.now(sc.clockRealTime(unit)))

      override def monotonic(unit: TimeUnit): Task[Long] =
        BIO.deferAction(sc => BIO.now(sc.clockMonotonic(unit)))
    }

  /**
    * Builds a `cats.effect.Clock` instance, given a
    * [[monix.execution.Scheduler Scheduler]] reference.
    */
  def clock(s: Scheduler): Clock[BIO[Any, ?]] =
    new Clock[BIO[Any, ?]] {

      override def realTime(unit: TimeUnit): BIO[Any, Long] =
        BIO.eval(s.clockRealTime(unit))

      override def monotonic(unit: TimeUnit): BIO[Any, Long] =
        BIO.eval(s.clockMonotonic(unit))
    }
}<|MERGE_RESOLUTION|>--- conflicted
+++ resolved
@@ -17,13 +17,8 @@
 
 package monix.bio
 
-<<<<<<< HEAD
 import cats.Parallel
-import cats.effect.{CancelToken, Clock, Concurrent, ConcurrentEffect, ContextShift, Effect, ExitCase, Timer, Fiber => _}
-=======
-import cats.effect.{CancelToken, Clock, Concurrent, ConcurrentEffect, ContextShift, Effect, ExitCase, Timer, Fiber => _}
-import cats.{Monoid, Parallel, Semigroup}
->>>>>>> 00738fc3
+import cats.effect.{CancelToken, Clock, ContextShift, Effect, ExitCase, Timer, Fiber => _}
 import monix.bio.compat.internal.newBuilder
 import monix.bio.instances._
 import monix.bio.internal.TaskRunLoop.WrappedException
@@ -1832,26 +1827,26 @@
     }
 
   /** Creates a new task that will run a provided effect in case of a typed error
-   *  and raise the original error in case provided function is successful.
-   *
-   *  Example:
-   *  {{{
-   *    import monix.bio.{BIO, UIO}
-   *    val raise: BIO[String, Nothing]   = BIO.raiseError("Error1")
-   *    val handle: String => UIO[Unit]   = err => BIO.evalTotal(println(err))
-   *    // will result in Left("Error"), printing error to console
-   *    val result: BIO[String, Nothing]  = raise.tapError(handle)
-   *  }}}
-   *
-   *  Passing a function that raises error will result in failed task with that raised error `E1`.
-   *  Example:
-   *  {{{
-   *    val raise: BIO[String, Nothing]             = BIO.raiseError("Error1")
-   *    val handle: String => BIO[String, Nothing]  = err => BIO.raiseError("Error2")
-   *    // will result in Left("Error2")
-   *    val result: BIO[String, Nothing]            = raise.tapError(handle)
-   *  }}}
-   *  */
+    *  and raise the original error in case provided function is successful.
+    *
+    *  Example:
+    *  {{{
+    *    import monix.bio.{BIO, UIO}
+    *    val raise: BIO[String, Nothing]   = BIO.raiseError("Error1")
+    *    val handle: String => UIO[Unit]   = err => BIO.evalTotal(println(err))
+    *    // will result in Left("Error"), printing error to console
+    *    val result: BIO[String, Nothing]  = raise.tapError(handle)
+    *  }}}
+    *
+    *  Passing a function that raises error will result in failed task with that raised error `E1`.
+    *  Example:
+    *  {{{
+    *    val raise: BIO[String, Nothing]             = BIO.raiseError("Error1")
+    *    val handle: String => BIO[String, Nothing]  = err => BIO.raiseError("Error2")
+    *    // will result in Left("Error2")
+    *    val result: BIO[String, Nothing]            = raise.tapError(handle)
+    *  }}}
+    *  */
   final def tapError[E1 >: E, B](f: E => BIO[E1, B]): BIO[E1, A] =
     this.onErrorHandleWith(e => f(e).flatMap(_ => BIO.raiseError(e)))
 
@@ -1978,53 +1973,6 @@
     */
   final def to[F[_]](implicit F: TaskLift[F], ev: E <:< Throwable): F[A @uV] =
     F(this.asInstanceOf[Task[A]])
-
-  /** Converts the source task into any data type that implements
-    * [[https://typelevel.org/cats-effect/typeclasses/concurrent.html Concurrent]].
-    *
-    * Example:
-    *
-    * {{{
-    *   import cats.effect.IO
-    *   import monix.execution.Scheduler.Implicits.global
-    *   import scala.concurrent.duration._
-    *
-    *   BIO.eval(println("Hello!"))
-    *     .delayExecution(5.seconds)
-    *     .toConcurrent[IO]
-    * }}}
-    *
-    * A `ConcurrentEffect[Task]` instance is needed in scope, which itself
-    * might need a [[monix.execution.Scheduler Scheduler]] to be available.
-    * Such a requirement is needed because the `Task` has to be evaluated
-    * in order to be converted.
-    *
-    * Note that this method is only applicable when the typed error `E`
-    * is also a `Throwable`, or when the source task is an unexceptional
-    * one (i.e. it is a `UIO`). If you need a conversion from `E` into
-    * a `Throwable`, take a look at [[mapError]] or [[onErrorHandleWith]].
-    * If you need a conversion into a `UIO`, take a look at [[attempt]],
-    * [[materialize]] or [[onErrorHandle]].
-    *
-    * NOTE: the resulting value is cancelable, via usage of
-    * `cats.effect.Concurrent`.
-    *
-    * @see [[to]] that is able to convert into any data type that has
-    *      a [[TaskLift]] implementation
-    *
-    * @see [[toAsync]] that is able to convert into non-cancelable values via the
-    *       [[https://typelevel.org/cats-effect/typeclasses/async.html Async]]
-    *       type class.
-    *
-    * @param F is the `cats.effect.Concurrent` instance required in
-    *        order to perform the conversion
-    *
-    * @param eff is the `ConcurrentEffect[Task]` instance needed to
-    *        evaluate tasks; when evaluating tasks, this is the pure
-    *        alternative to demanding a `Scheduler`
-    */
-  final def toConcurrent[F[_]](implicit F: Concurrent[F], eff: ConcurrentEffect[Task], ev: E <:< Throwable): F[A @uV] =
-    TaskConversions.toConcurrent(this.asInstanceOf[Task[A]])(F, eff)
 
   /** Converts the source task into any data type that implements
     * [[https://typelevel.org/cats-effect/typeclasses/concurrent.html Concurrent]].
