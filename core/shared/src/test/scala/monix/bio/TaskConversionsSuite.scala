/*
 * Copyright (c) 2019-2019 by The Monix Project Developers.
 * See the project homepage at: https://monix.io
 *
 * Licensed under the Apache License, Version 2.0 (the "License");
 * you may not use this file except in compliance with the License.
 * You may obtain a copy of the License at
 *
 *     http://www.apache.org/licenses/LICENSE-2.0
 *
 * Unless required by applicable law or agreed to in writing, software
 * distributed under the License is distributed on an "AS IS" BASIS,
 * WITHOUT WARRANTIES OR CONDITIONS OF ANY KIND, either express or implied.
 * See the License for the specific language governing permissions and
 * limitations under the License.
 */

package monix.bio

<<<<<<< HEAD
import cats.effect
import cats.effect._
import cats.laws._
import cats.laws.discipline._
import cats.syntax.all._
import monix.catnap.SchedulerEffect
=======
import cats.effect.IO
import cats.laws._
import cats.laws.discipline._
>>>>>>> adf0cd5d
import monix.execution.exceptions.DummyException
import org.reactivestreams.{Publisher, Subscriber, Subscription}

import scala.concurrent.duration._
import scala.util.{Failure, Success}

object TaskConversionsSuite extends BaseTestSuite {

  test("BIO.toAsync converts successful tasks") { implicit s =>
    val io = BIO.now(123).executeAsync.toAsync[IO]
    val f = io.unsafeToFuture()

    s.tick()
    assertEquals(f.value, Some(Success(123)))
  }

  test("BIO.toAsync converts tasks with typed errors") { implicit s =>
    val ex = DummyException("Typed")
    val io = BIO.raiseError(ex).executeAsync.toAsync[IO]
    val f = io.unsafeToFuture()

    s.tick()
    assertEquals(f.value, Some(Failure(ex)))
  }

  test("BIO.toAsync converts tasks with fatal errors") { implicit s =>
    val ex = DummyException("Fatal")
    val io = BIO.raiseFatalError(ex).executeAsync.toAsync[IO]
    val f = io.unsafeToFuture()

    s.tick()
    assertEquals(f.value, Some(Failure(ex)))
  }

<<<<<<< HEAD
  test("BIO.toConcurrent converts successful tasks") { implicit s =>
    implicit val cs: ContextShift[IO] = IO.contextShift(s)

    val io = BIO.evalAsync(123).toConcurrent[IO]
    val f = io.unsafeToFuture()

    s.tick()
    assertEquals(f.value, Some(Success(123)))
  }

  test("BIO.toConcurrent converts tasks with typed errors") { implicit s =>
    implicit val cs: ContextShift[IO] = IO.contextShift(s)

    val ex = DummyException("Typed")
    val io = BIO.raiseError(ex).executeAsync.toConcurrent[IO]
    val f = io.unsafeToFuture()

    s.tick()
    assertEquals(f.value, Some(Failure(ex)))
  }

  test("BIO.toConcurrent converts tasks with fatal errors") { implicit s =>
    implicit val cs: ContextShift[IO] = IO.contextShift(s)

    val ex = DummyException("Fatal")
    val io = BIO.raiseFatalError(ex).executeAsync.toConcurrent[IO]
    val f = io.unsafeToFuture()

    s.tick()
    assertEquals(f.value, Some(Failure(ex)))
  }

  test("BIO.fromEffect(task)) <-> task") { implicit s =>
    check1 { task: Task[Int] =>
      BIO.fromEffect(task) <-> task
    }
  }

  test("BIO.fromEffect(task.toAsync[Task]) <-> task") { implicit s =>
    check1 { task: Task[Int] =>
      BIO.fromEffect(task.toAsync[Task]) <-> task
    }
  }

  test("BIO.fromEffect(task.toAsync[IO]) <-> task") { implicit s =>
    check1 { task: Task[Int] =>
      BIO.fromEffect(task.toAsync[IO]) <-> task
    }
  }

  test("BIO.fromEffect(task.toAsync[F]) <-> task") { implicit s =>
    implicit val cs: ContextShift[IO] = IO.contextShift(s)
    implicit val effect: CustomEffect = new CustomEffect

    check1 { task: Task[Int] =>
      BIO.fromEffect(task.toAsync[CIO]) <-> task
    }
  }

  test("BIO.fromEffect converts `IO`") { implicit s =>
    implicit val cs: ContextShift[IO] = IO.contextShift(s)

    val f = BIO.fromEffect(IO(123)).runToFuture
    assertEquals(f.value, Some(Success(Right(123))))

    val io2 = IO.shift >> IO(123)
    val f2 = BIO.fromEffect(io2).runToFuture
    assertEquals(f2.value, None)
    s.tick()
    assertEquals(f2.value, Some(Success(Right(123))))

    val ex = DummyException("Dummy")
    val io3 = IO.raiseError(ex)
    val f3 = BIO.fromEffect(io3).runToFuture
    assertEquals(f3.value, Some(Success(Left(ex))))
  }

  test("BIO.fromEffect converts valid custom effects") { implicit s =>
    implicit val cs: ContextShift[IO] = IO.contextShift(s)
    implicit val effect: Effect[CIO] = new CustomEffect

    val f = BIO.fromEffect(CIO(IO(123))).runToFuture
    assertEquals(f.value, Some(Success(Right(123))))

    val io2 = CIO(IO.shift) >> CIO(IO(123))
    val f2 = BIO.fromEffect(io2).runToFuture
    assertEquals(f2.value, None)
    s.tick()
    assertEquals(f2.value, Some(Success(Right(123))))

    val ex = DummyException("Dummy")
    val f3 = BIO.fromEffect(CIO(IO.raiseError(ex))).runToFuture
    assertEquals(f3.value, Some(Success(Left(ex))))
  }

  test("BIO.fromEffect doesn't convert invalid custom effects") { implicit s =>
    val ex = DummyException("Dummy")
    implicit val effect: Effect[CIO] =
      new CustomEffect()(IO.contextShift(s)) {
        override def runAsync[A](fa: CIO[A])(
          cb: Either[Throwable, A] => IO[Unit]
        ): SyncIO[Unit] = throw ex
      }

    val f = BIO.fromEffect(CIO(IO(123))).runToFuture
    s.tick()
    assertEquals(f.value, None)
    assertEquals(s.state.lastReportedError, ex)
  }

  test("BIO.fromEffect(task.toConcurrent[IO]) preserves cancellability") { implicit s =>
    implicit val cs: ContextShift[IO] = IO.contextShift(s)

    val task0 = BIO(123).delayExecution(10.seconds)
    val task = BIO.fromEffect(task0.toConcurrent[IO])
    val f = task.runToFuture

    s.tick()
    assert(s.state.tasks.nonEmpty, "tasks.nonEmpty")
    assertEquals(f.value, None)

    f.cancel()
    s.tick()
    assertEquals(f.value, None)
    assert(s.state.tasks.isEmpty, "tasks.isEmpty")

    s.tick(10.seconds)
    assertEquals(f.value, None)
  }

  test("BIO.fromConcurrentEffect(task) <-> task") { implicit s =>
    check1 { task: Task[Int] =>
      BIO.fromConcurrentEffect(task) <-> task
    }
  }

  test("BIO.fromConcurrentEffect(task.toConcurrent[Task]) <-> task") { implicit s =>
    check1 { task: Task[Int] =>
      BIO.fromConcurrentEffect(task.toConcurrent[Task]) <-> task
    }
  }

  test("BIO.fromConcurrentEffect(task.toConcurrent[IO]) <-> task") { implicit s =>
    implicit val cs: ContextShift[IO] = IO.contextShift(s)

    check1 { task: Task[Int] =>
      BIO.fromConcurrentEffect(task.toConcurrent[IO]) <-> task
    }
  }

  test("BIO.fromConcurrentEffect(task.toConcurrent[F]) <-> task") { implicit s =>
    implicit val cs: ContextShift[IO] = IO.contextShift(s)
    implicit val effect: CustomConcurrentEffect = new CustomConcurrentEffect

    check1 { task: Task[Int] =>
      BIO.fromConcurrentEffect(task.toConcurrent[CIO]) <-> task
    }
  }

  test("BIO.fromConcurrentEffect converts `IO`") { implicit s =>
    implicit val cs: ContextShift[IO] = IO.contextShift(s)

    val f = BIO.fromConcurrentEffect(IO(123)).runToFuture
    assertEquals(f.value, Some(Success(Right(123))))

    val io2 = IO.shift >> IO(123)
    val f2 = BIO.fromConcurrentEffect(io2).runToFuture
    assertEquals(f2.value, None)
    s.tick()
    assertEquals(f2.value, Some(Success(Right(123))))

    val ex = DummyException("Dummy")
    val io3 = IO.raiseError(ex)
    val f3 = BIO.fromConcurrentEffect(io3).runToFuture
    assertEquals(f3.value, Some(Success(Left(ex))))
  }

  test("BIO.fromConcurrentEffect converts valid custom effects") { implicit s =>
    implicit val cs: ContextShift[IO] = IO.contextShift(s)
    implicit val effect: ConcurrentEffect[CIO] = new CustomConcurrentEffect()

    val f = BIO.fromConcurrentEffect(CIO(IO(123))).runToFuture
    assertEquals(f.value, Some(Success(Right(123))))

    val io2 = CIO(IO.shift) >> CIO(IO(123))
    val f2 = BIO.fromConcurrentEffect(io2).runToFuture
    assertEquals(f2.value, None)
    s.tick()
    assertEquals(f2.value, Some(Success(Right(123))))

    val ex = DummyException("Dummy")
    val f3 = BIO.fromConcurrentEffect(CIO(IO.raiseError(ex))).runToFuture
    assertEquals(f3.value, Some(Success(Left(ex))))
  }

  test("BIO.fromConcurrentEffect doesn't convert invalid custom effects") { implicit s =>
    val ex = DummyException("Dummy")
    implicit val effect: ConcurrentEffect[CIO] =
      new CustomConcurrentEffect()(IO.contextShift(s)) {
        override def runCancelable[A](fa: CIO[A])(
          cb: Either[Throwable, A] => IO[Unit]
        ): SyncIO[CancelToken[CIO]] = throw ex
      }

    val f = BIO.fromConcurrentEffect(CIO(IO(123))).runToFuture
    assertEquals(f.value, None)
    s.tick()
    assertEquals(f.value, None)

    assertEquals(s.state.lastReportedError, ex)
  }

  test("BIO.fromConcurrentEffect preserves cancellability of an `IO`") { implicit s =>
    implicit val cs: ContextShift[IO] = IO.contextShift(s)

    val timer = SchedulerEffect.timer[IO](s)
    val io = timer.sleep(10.seconds)
    val f = BIO.fromConcurrentEffect(io).runToFuture

    s.tick()
    assert(s.state.tasks.nonEmpty, "tasks.nonEmpty")
    assertEquals(f.value, None)

    f.cancel()
    s.tick()
    assert(s.state.tasks.isEmpty, "tasks.isEmpty")
    assertEquals(f.value, None)

    s.tick(10.seconds)
    assertEquals(f.value, None)
  }

  test("BIO.fromConcurrentEffect preserves cancellability of a custom effect") { implicit s =>
    implicit val cs: ContextShift[IO] = IO.contextShift(s)
    implicit val effect: ConcurrentEffect[CIO] = new CustomConcurrentEffect

    val timer = SchedulerEffect.timer[CIO](s)
    val cio = timer.sleep(10.seconds)
    val f = BIO.fromConcurrentEffect(cio)(effect).runToFuture

    s.tick()
    assert(s.state.tasks.nonEmpty, "tasks.nonEmpty")
    assertEquals(f.value, None)

    f.cancel()
    s.tick()
    assert(s.state.tasks.isEmpty, "tasks.isEmpty")
    assertEquals(f.value, None)

    s.tick(10.seconds)
    assertEquals(f.value, None)
  }

  test("BIO.fromConcurrentEffect(task.toConcurrent[IO]) preserves cancellability") { implicit s =>
    implicit val cs: ContextShift[IO] = IO.contextShift(s)

    val task0 = Task(123).delayExecution(10.seconds)
    val task = BIO.fromConcurrentEffect(task0.toConcurrent[IO])

    val f = task.runToFuture
    s.tick()
    assert(s.state.tasks.nonEmpty, "tasks.nonEmpty")
    assertEquals(f.value, None)

    f.cancel()
    s.tick()
    assertEquals(f.value, None)
    assert(s.state.tasks.isEmpty, "tasks.isEmpty")

    s.tick(10.seconds)
    assertEquals(f.value, None)
  }

  test("BIO.fromConcurrentEffect(task.toConcurrent[CIO]) preserves cancellability") { implicit s =>
    implicit val cs: ContextShift[IO] = IO.contextShift(s)
    implicit val effect: ConcurrentEffect[CIO] = new CustomConcurrentEffect

    val task0 = Task(123).delayExecution(10.seconds)
    val task = BIO.fromConcurrentEffect(task0.toConcurrent[CIO])

    val f = task.runToFuture
    s.tick()
    assert(s.state.tasks.nonEmpty, "tasks.nonEmpty")
    assertEquals(f.value, None)

    f.cancel()
    s.tick()
    assertEquals(f.value, None)
    assert(s.state.tasks.isEmpty, "tasks.isEmpty")

    s.tick(10.seconds)
    assertEquals(f.value, None)
  }

  private final case class CIO[+A](io: IO[A])

  private class CustomEffect(implicit cs: ContextShift[IO]) extends Effect[CIO] {

    override def runAsync[A](fa: CIO[A])(cb: Either[Throwable, A] => IO[Unit]): SyncIO[Unit] =
      fa.io.runAsync(cb)

    override def async[A](k: (Either[Throwable, A] => Unit) => Unit): CIO[A] =
      CIO(IO.async(k))

    override def asyncF[A](k: (Either[Throwable, A] => Unit) => CIO[Unit]): CIO[A] =
      CIO(IO.asyncF(cb => k(cb).io))

    override def suspend[A](thunk: => CIO[A]): CIO[A] =
      CIO(IO.suspend(thunk.io))

    override def flatMap[A, B](fa: CIO[A])(f: A => CIO[B]): CIO[B] =
      CIO(fa.io.flatMap(a => f(a).io))

    override def tailRecM[A, B](a: A)(f: A => CIO[Either[A, B]]): CIO[B] =
      CIO(IO.ioConcurrentEffect.tailRecM(a)(x => f(x).io))

    override def raiseError[A](e: Throwable): CIO[A] =
      CIO(IO.raiseError(e))

    override def handleErrorWith[A](fa: CIO[A])(f: Throwable => CIO[A]): CIO[A] =
      CIO(IO.ioConcurrentEffect.handleErrorWith(fa.io)(x => f(x).io))

    override def pure[A](x: A): CIO[A] =
      CIO(IO.pure(x))

    override def liftIO[A](ioa: IO[A]): CIO[A] =
      CIO(ioa)

    override def bracketCase[A, B](acquire: CIO[A])(use: A => CIO[B])(
      release: (A, ExitCase[Throwable]) => CIO[Unit]
    ): CIO[B] = CIO(acquire.io.bracketCase(a => use(a).io)((a, e) => release(a, e).io))

  }

  private class CustomConcurrentEffect(implicit cs: ContextShift[IO]) extends CustomEffect with ConcurrentEffect[CIO] {

    override def runCancelable[A](fa: CIO[A])(cb: Either[Throwable, A] => IO[Unit]): SyncIO[CancelToken[CIO]] =
      fa.io.runCancelable(cb).map(CIO(_))

    override def cancelable[A](k: (Either[Throwable, A] => Unit) => CancelToken[CIO]): CIO[A] =
      CIO(IO.cancelable(cb => k(cb).io))

    override def uncancelable[A](fa: CIO[A]): CIO[A] =
      CIO(fa.io.uncancelable)

    override def start[A](fa: CIO[A]): CIO[effect.Fiber[CIO, A]] =
      CIO(fa.io.start.map(fiberT))

    override def racePair[A, B](fa: CIO[A], fb: CIO[B]) =
      CIO {
        IO.racePair(fa.io, fb.io).map {
          case Left((a, fiber)) => Left((a, fiberT(fiber)))
          case Right((fiber, b)) => Right((fiberT(fiber), b))
        }
      }

    private def fiberT[A](fiber: effect.Fiber[IO, A]): effect.Fiber[CIO, A] =
      effect.Fiber(CIO(fiber.join), CIO(fiber.cancel))

=======
  test("BIO.fromReactivePublisher converts `.onNext` callbacks") { implicit s =>
    val pub = new Publisher[Int] {
      def subscribe(s: Subscriber[_ >: Int]): Unit = {
        s.onSubscribe {
          new Subscription {
            var isActive = true

            def request(n: Long): Unit =
              if (n > 0 && isActive) {
                isActive = false
                s.onNext(123)
                s.onComplete()
              }

            def cancel(): Unit =
              isActive = false
          }
        }
      }
    }

    assertEquals(BIO.fromReactivePublisher(pub).runToFuture.value, Some(Success(Right(Some(123)))))
  }

  test("BIO.fromReactivePublisher converts `.onComplete` callbacks") { implicit s =>
    val pub = new Publisher[Int] {
      def subscribe(s: Subscriber[_ >: Int]): Unit = {
        s.onSubscribe {
          new Subscription {
            var isActive = true

            def request(n: Long): Unit =
              if (n > 0 && isActive) {
                isActive = false
                s.onComplete()
              }

            def cancel(): Unit =
              isActive = false
          }
        }
      }
    }

    assertEquals(BIO.fromReactivePublisher(pub).runToFuture.value, Some(Success(Right(None))))
  }

  test("BIO.fromReactivePublisher converts `.onError` callbacks") { implicit s =>
    val dummy = DummyException("Error")
    val pub = new Publisher[Int] {
      def subscribe(s: Subscriber[_ >: Int]): Unit = {
        s.onSubscribe {
          new Subscription {
            var isActive = true

            def request(n: Long): Unit =
              if (n > 0 && isActive) {
                isActive = false
                s.onError(dummy)
              }

            def cancel(): Unit =
              isActive = false
          }
        }
      }
    }

    assertEquals(BIO.fromReactivePublisher(pub).runToFuture.value, Some(Success(Left(dummy))))
  }

  test("BIO.fromReactivePublisher protects against user errors") { implicit s =>
    val dummy = DummyException("Error")
    val pub = new Publisher[Int] {
      def subscribe(s: Subscriber[_ >: Int]): Unit = {
        s.onSubscribe {
          new Subscription {
            def request(n: Long): Unit = throw dummy
            def cancel(): Unit = throw dummy
          }
        }
      }
    }

    assertEquals(BIO.fromReactivePublisher(pub).runToFuture.value, Some(Failure(dummy)))
  }

  test("BIO.fromReactivePublisher is cancelable") { implicit s =>
    var wasRequested = false
    val pub = new Publisher[Int] {
      def subscribe(s: Subscriber[_ >: Int]): Unit = {
        s.onSubscribe {
          new Subscription {
            var isActive = true

            def request(n: Long): Unit =
              if (n > 0 && isActive) {
                isActive = false
                wasRequested = true
                s.onNext(123)
                s.onComplete()
              }

            def cancel(): Unit =
              isActive = false
          }
        }
      }
    }

    val bio = BIO.fromReactivePublisher(pub).delayExecution(1.second)
    val f = bio.runToFuture
    f.cancel()

    s.tick()
    assert(!wasRequested, "nothing should be requested")
    assert(s.state.tasks.isEmpty, "task should be canceled")
    assertEquals(f.value, None)

    s.tick(1.second)
    assert(!wasRequested, "nothing should be requested")
    assert(s.state.tasks.isEmpty, "task should be canceled")
    assertEquals(f.value, None)
  }

  test("BIO.fromReactivePublisher <-> Task") { implicit s =>
    check1 { task: Task[Int] =>
      BIO.fromReactivePublisher(task.toReactivePublisher) <-> task.map(Some(_))
    }
>>>>>>> adf0cd5d
  }

}<|MERGE_RESOLUTION|>--- conflicted
+++ resolved
@@ -17,18 +17,12 @@
 
 package monix.bio
 
-<<<<<<< HEAD
 import cats.effect
-import cats.effect._
+import cats.effect.{IO, _}
 import cats.laws._
 import cats.laws.discipline._
 import cats.syntax.all._
 import monix.catnap.SchedulerEffect
-=======
-import cats.effect.IO
-import cats.laws._
-import cats.laws.discipline._
->>>>>>> adf0cd5d
 import monix.execution.exceptions.DummyException
 import org.reactivestreams.{Publisher, Subscriber, Subscription}
 
@@ -63,7 +57,6 @@
     assertEquals(f.value, Some(Failure(ex)))
   }
 
-<<<<<<< HEAD
   test("BIO.toConcurrent converts successful tasks") { implicit s =>
     implicit val cs: ContextShift[IO] = IO.contextShift(s)
 
@@ -358,72 +351,6 @@
     assertEquals(f.value, None)
   }
 
-  private final case class CIO[+A](io: IO[A])
-
-  private class CustomEffect(implicit cs: ContextShift[IO]) extends Effect[CIO] {
-
-    override def runAsync[A](fa: CIO[A])(cb: Either[Throwable, A] => IO[Unit]): SyncIO[Unit] =
-      fa.io.runAsync(cb)
-
-    override def async[A](k: (Either[Throwable, A] => Unit) => Unit): CIO[A] =
-      CIO(IO.async(k))
-
-    override def asyncF[A](k: (Either[Throwable, A] => Unit) => CIO[Unit]): CIO[A] =
-      CIO(IO.asyncF(cb => k(cb).io))
-
-    override def suspend[A](thunk: => CIO[A]): CIO[A] =
-      CIO(IO.suspend(thunk.io))
-
-    override def flatMap[A, B](fa: CIO[A])(f: A => CIO[B]): CIO[B] =
-      CIO(fa.io.flatMap(a => f(a).io))
-
-    override def tailRecM[A, B](a: A)(f: A => CIO[Either[A, B]]): CIO[B] =
-      CIO(IO.ioConcurrentEffect.tailRecM(a)(x => f(x).io))
-
-    override def raiseError[A](e: Throwable): CIO[A] =
-      CIO(IO.raiseError(e))
-
-    override def handleErrorWith[A](fa: CIO[A])(f: Throwable => CIO[A]): CIO[A] =
-      CIO(IO.ioConcurrentEffect.handleErrorWith(fa.io)(x => f(x).io))
-
-    override def pure[A](x: A): CIO[A] =
-      CIO(IO.pure(x))
-
-    override def liftIO[A](ioa: IO[A]): CIO[A] =
-      CIO(ioa)
-
-    override def bracketCase[A, B](acquire: CIO[A])(use: A => CIO[B])(
-      release: (A, ExitCase[Throwable]) => CIO[Unit]
-    ): CIO[B] = CIO(acquire.io.bracketCase(a => use(a).io)((a, e) => release(a, e).io))
-
-  }
-
-  private class CustomConcurrentEffect(implicit cs: ContextShift[IO]) extends CustomEffect with ConcurrentEffect[CIO] {
-
-    override def runCancelable[A](fa: CIO[A])(cb: Either[Throwable, A] => IO[Unit]): SyncIO[CancelToken[CIO]] =
-      fa.io.runCancelable(cb).map(CIO(_))
-
-    override def cancelable[A](k: (Either[Throwable, A] => Unit) => CancelToken[CIO]): CIO[A] =
-      CIO(IO.cancelable(cb => k(cb).io))
-
-    override def uncancelable[A](fa: CIO[A]): CIO[A] =
-      CIO(fa.io.uncancelable)
-
-    override def start[A](fa: CIO[A]): CIO[effect.Fiber[CIO, A]] =
-      CIO(fa.io.start.map(fiberT))
-
-    override def racePair[A, B](fa: CIO[A], fb: CIO[B]) =
-      CIO {
-        IO.racePair(fa.io, fb.io).map {
-          case Left((a, fiber)) => Left((a, fiberT(fiber)))
-          case Right((fiber, b)) => Right((fiberT(fiber), b))
-        }
-      }
-
-    private def fiberT[A](fiber: effect.Fiber[IO, A]): effect.Fiber[CIO, A] =
-      effect.Fiber(CIO(fiber.join), CIO(fiber.cancel))
-
-=======
   test("BIO.fromReactivePublisher converts `.onNext` callbacks") { implicit s =>
     val pub = new Publisher[Int] {
       def subscribe(s: Subscriber[_ >: Int]): Unit = {
@@ -553,7 +480,73 @@
     check1 { task: Task[Int] =>
       BIO.fromReactivePublisher(task.toReactivePublisher) <-> task.map(Some(_))
     }
->>>>>>> adf0cd5d
+  }
+
+  private final case class CIO[+A](io: IO[A])
+
+  private class CustomEffect(implicit cs: ContextShift[IO]) extends Effect[CIO] {
+
+    override def runAsync[A](fa: CIO[A])(cb: Either[Throwable, A] => IO[Unit]): SyncIO[Unit] =
+      fa.io.runAsync(cb)
+
+    override def async[A](k: (Either[Throwable, A] => Unit) => Unit): CIO[A] =
+      CIO(IO.async(k))
+
+    override def asyncF[A](k: (Either[Throwable, A] => Unit) => CIO[Unit]): CIO[A] =
+      CIO(IO.asyncF(cb => k(cb).io))
+
+    override def suspend[A](thunk: => CIO[A]): CIO[A] =
+      CIO(IO.suspend(thunk.io))
+
+    override def flatMap[A, B](fa: CIO[A])(f: A => CIO[B]): CIO[B] =
+      CIO(fa.io.flatMap(a => f(a).io))
+
+    override def tailRecM[A, B](a: A)(f: A => CIO[Either[A, B]]): CIO[B] =
+      CIO(IO.ioConcurrentEffect.tailRecM(a)(x => f(x).io))
+
+    override def raiseError[A](e: Throwable): CIO[A] =
+      CIO(IO.raiseError(e))
+
+    override def handleErrorWith[A](fa: CIO[A])(f: Throwable => CIO[A]): CIO[A] =
+      CIO(IO.ioConcurrentEffect.handleErrorWith(fa.io)(x => f(x).io))
+
+    override def pure[A](x: A): CIO[A] =
+      CIO(IO.pure(x))
+
+    override def liftIO[A](ioa: IO[A]): CIO[A] =
+      CIO(ioa)
+
+    override def bracketCase[A, B](acquire: CIO[A])(use: A => CIO[B])(
+      release: (A, ExitCase[Throwable]) => CIO[Unit]
+    ): CIO[B] = CIO(acquire.io.bracketCase(a => use(a).io)((a, e) => release(a, e).io))
+
+  }
+
+  private class CustomConcurrentEffect(implicit cs: ContextShift[IO]) extends CustomEffect with ConcurrentEffect[CIO] {
+
+    override def runCancelable[A](fa: CIO[A])(cb: Either[Throwable, A] => IO[Unit]): SyncIO[CancelToken[CIO]] =
+      fa.io.runCancelable(cb).map(CIO(_))
+
+    override def cancelable[A](k: (Either[Throwable, A] => Unit) => CancelToken[CIO]): CIO[A] =
+      CIO(IO.cancelable(cb => k(cb).io))
+
+    override def uncancelable[A](fa: CIO[A]): CIO[A] =
+      CIO(fa.io.uncancelable)
+
+    override def start[A](fa: CIO[A]): CIO[effect.Fiber[CIO, A]] =
+      CIO(fa.io.start.map(fiberT))
+
+    override def racePair[A, B](fa: CIO[A], fb: CIO[B]) =
+      CIO {
+        IO.racePair(fa.io, fb.io).map {
+          case Left((a, fiber)) => Left((a, fiberT(fiber)))
+          case Right((fiber, b)) => Right((fiberT(fiber), b))
+        }
+      }
+
+    private def fiberT[A](fiber: effect.Fiber[IO, A]): effect.Fiber[CIO, A] =
+      effect.Fiber(CIO(fiber.join), CIO(fiber.cancel))
+
   }
 
 }