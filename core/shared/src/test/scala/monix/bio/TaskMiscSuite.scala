/*
 * Copyright (c) 2019-2020 by The Monix Project Developers.
 * See the project homepage at: https://monix.io
 *
 * Licensed under the Apache License, Version 2.0 (the "License");
 * you may not use this file except in compliance with the License.
 * You may obtain a copy of the License at
 *
 *     http://www.apache.org/licenses/LICENSE-2.0
 *
 * Unless required by applicable law or agreed to in writing, software
 * distributed under the License is distributed on an "AS IS" BASIS,
 * WITHOUT WARRANTIES OR CONDITIONS OF ANY KIND, either express or implied.
 * See the License for the specific language governing permissions and
 * limitations under the License.
 */

package monix.bio

import cats.syntax.either._
import monix.execution.exceptions.DummyException
import org.reactivestreams.{Subscriber, Subscription}

import scala.concurrent.Promise
import scala.concurrent.duration._
import scala.util.{Failure, Success}

object TaskMiscSuite extends BaseTestSuite {
  test("BIO.attempt should succeed") { implicit s =>
    val result = BIO.now(1).attempt.runToFuture
    assertEquals(result.value, Some(Success(Right(Right(1)))))
  }

  test("BIO.raiseError.attempt should expose error") { implicit s =>
    val ex = 1204
    val result = BIO.raiseError(ex).attempt.runToFuture.map(_.flatMap(identity))
    s.tickOne()
    assertEquals(result.value, Some(Success(Left(ex))))
  }

<<<<<<< HEAD
  test("Task.mapError.attempt should expose error") { implicit s =>
    val ex = DummyException("dummy")
    val result = Task
      .raiseError[Int](new IllegalStateException("dummy"))
      .mapError(e => DummyException(e.getMessage))
      .attempt
      .runToFuture
      .map(_.flatMap(identity))
    s.tickOne()
    assertEquals(result.value, Some(Success(Left(ex))))
  }

  test("Task.fail should expose error") { implicit s =>
=======
  test("BIO.terminate.attempt should not expose error") { implicit s =>
    val ex = DummyException("dummy")
    val result = BIO.terminate(ex).attempt.runToFuture.map(_.flatMap(identity))
    s.tickOne()
    assertEquals(result.value, Some(Failure(ex)))
  }

  test("BIO.tapError should not alter original successful value") { implicit s =>
    val result = BIO.fromEither[String, Int](1.asRight).tapError(e => BIO.raiseError(e)).runToFuture
    assertEquals(result.value, Some(Success(Right(1))))
  }

  test("BIO.tapError should not alter original error value") { implicit s =>
    var effect = 0
    val result = BIO.fromEither[String, Int]("Error".asLeft).tapError(_ => BIO.delay(effect += 1)).runToFuture
    assertEquals(result.value, Some(Success(Left("Error"))))
    assertEquals(effect, 1)
  }

  test("BIO.tapError should not alter original terminal error") { implicit s =>
    var effect = 0
    val ex = DummyException("dummy")
    val result = BIO.terminate(ex).tapError(_ => BIO.delay(effect += 1)).runToFuture
    assertEquals(result.value, Some(Failure(ex)))
    assertEquals(effect, 0)
  }

  test("BIO.failed should expose error") { implicit s =>
>>>>>>> e73c28d6
    val dummy = DummyException("dummy")
    val f = BIO.raiseError(dummy).failed.runToFuture
    assertEquals(f.value, Some(Success(Right(dummy))))
  }

  test("BIO.failed should fail for successful values") { implicit s =>
    intercept[NoSuchElementException] {
      BIO.eval(10).failed.runSyncStep
    }
  }

  test("BIO.map protects against user code") { implicit s =>
    val ex = DummyException("dummy")
    val result = BIO.now(1).map(_ => throw ex).runToFuture
    assertEquals(result.value, Some(Failure(ex)))
  }

  test("BIO.forever") { implicit s =>
    val ex = DummyException("dummy")
    var effect = 0
    val result = BIO.eval { if (effect < 10) effect += 1 else throw ex }.loopForever
      .onErrorFallbackTo(BIO.eval(effect))
      .runToFuture
    assertEquals(result.value.get.get, Right(10))
  }

  test("BIO.restartUntil should keep retrying BIO until predicate succeeds") { implicit s =>
    var effect = 0
    val r = BIO.evalAsync { effect += 1; effect }.restartUntil(_ >= 10).runToFuture
    s.tick()
    assertEquals(r.value, Some(Success(Right(10))))
  }

  test("BIO.toReactivePublisher should convert tasks with no errors") { implicit s =>
    val publisher = BIO.fromTry(Success(123)).toReactivePublisher
    var received = 0
    var wasCompleted = false

    publisher.subscribe {
      new Subscriber[Int] {
        def onSubscribe(s: Subscription): Unit =
          s.request(10)
        def onNext(elem: Int): Unit =
          received = elem
        def onError(ex: Throwable): Unit =
          throw ex
        def onComplete(): Unit =
          wasCompleted = true
      }
    }

    s.tick()
    assert(wasCompleted, "wasCompleted")
    assertEquals(received, 123)
  }

  test("BIO.toReactivePublisher should convert tasks with typed errors") { implicit s =>
    val expected = DummyException("Error")
    val publisher = BIO.fromTry(Failure(expected)).toReactivePublisher
    var received: Throwable = null

    publisher.subscribe {
      new Subscriber[Int] {
        def onSubscribe(s: Subscription): Unit =
          s.request(10)
        def onNext(elem: Int): Unit =
          throw new IllegalStateException("onNext")
        def onError(ex: Throwable): Unit =
          received = ex
        def onComplete(): Unit =
          throw new IllegalStateException("onComplete")
      }
    }

    s.tick()
    assertEquals(received, expected)
  }

  test("BIO.toReactivePublisher should convert tasks with terminal errors") { implicit s =>
    val expected = DummyException("Error")
    val publisher = BIO.terminate(expected).toReactivePublisher
    var received: Throwable = null

    publisher.subscribe {
      new Subscriber[Int] {
        def onSubscribe(s: Subscription): Unit =
          s.request(10)
        def onNext(elem: Int): Unit =
          throw new IllegalStateException("onNext")
        def onError(ex: Throwable): Unit =
          received = ex
        def onComplete(): Unit =
          throw new IllegalStateException("onComplete")
      }
    }

    s.tick()
    assertEquals(received, expected)
  }

  test("BIO.toReactivePublisher should be cancelable") { implicit s =>
    val publisher = BIO.now(123).delayExecution(1.second).toReactivePublisher

    publisher.subscribe {
      new Subscriber[Int] {
        def onSubscribe(s: Subscription): Unit = {
          s.request(10)
          s.cancel()
        }
        def onNext(t: Int): Unit =
          throw new IllegalStateException("onNext")
        def onError(t: Throwable): Unit =
          throw new IllegalStateException("onError")
        def onComplete(): Unit =
          throw new IllegalStateException("onComplete")
      }
    }

    s.tick()
    assert(s.state.tasks.isEmpty, "should not have tasks left to execute")
  }

  test("BIO.toReactivePublisher should throw errors on invalid requests") { implicit s =>
    val publisher = BIO.now(1).delayExecution(1.second).toReactivePublisher

    publisher.subscribe {
      new Subscriber[Int] {
        def onSubscribe(s: Subscription): Unit =
          intercept[IllegalArgumentException] {
            s.request(-1)
          }
        def onNext(t: Int): Unit =
          throw new IllegalStateException("onNext")
        def onError(t: Throwable): Unit =
          throw new IllegalStateException("onError")
        def onComplete(): Unit =
          throw new IllegalStateException("onComplete")
      }
    }

    s.tick()
    assert(s.state.tasks.isEmpty, "should not have tasks left to execute")
  }

  test("BIO.pure is an alias of now") { implicit s =>
    assertEquals(BIO.pure(1), BIO.now(1))
  }

  test("BIO.now.runAsync with Try-based callback") { implicit s =>
    val p = Promise[Either[Int, Int]]()
    (BIO.now(1): BIO[Int, Int]).runAsync {
      case Left(cause) => cause.fold(p.failure, t => p.success(Left(t)))
      case Right(v) => p.success(Right(v))
    }
    assertEquals(p.future.value, Some(Success(Right(1))))
  }

  test("Task.error.runAsync with Try-based callback") { implicit s =>
    val ex = DummyException("dummy")
    val p = Promise[Either[Throwable, Int]]()
    Task.raiseError[Int](ex).runAsync {
      case Left(cause) => cause.fold(p.failure, t => p.success(Left(t)))
      case Right(v) => p.success(Right(v))
    }
    assertEquals(p.future.value, Some(Success(Left(ex))))
  }

  test("Task.terminate.runAsync with Try-based callback") { implicit s =>
    val ex = DummyException("dummy")
    val p = Promise[Either[Throwable, Int]]()
    Task.terminate[Int](ex).runAsync {
      case Left(cause) => cause.fold(p.failure, t => p.success(Left(t)))
      case Right(v) => p.success(Right(v))
    }
    assertEquals(p.future.value, Some(Failure(ex)))
  }

  test("task.executeAsync.runAsync with Try-based callback for success") { implicit s =>
    val p = Promise[Either[Int, Int]]()
    BIO.now(1).executeAsync.runAsync {
      case Left(cause) => cause.fold(p.failure, t => p.success(Left(t)))
      case Right(v) => p.success(Right(v))
    }
    s.tick()
    assertEquals(p.future.value, Some(Success(Right(1))))
  }

  test("task.executeAsync.runAsync with Try-based callback for error") { implicit s =>
    val ex = DummyException("dummy")
    val p = Promise[Either[Throwable, Int]]()
    Task.raiseError[Int](ex).executeAsync.runAsync {
      case Left(cause) => cause.fold(p.failure, t => p.success(Left(t)))
      case Right(v) => p.success(Right(v))
    }
    s.tick()
    assertEquals(p.future.value, Some(Success(Left(ex))))
  }

  test("task.executeAsync.runAsync with Try-based callback for terminal error") { implicit s =>
    val ex = DummyException("dummy")
    val p = Promise[Either[Throwable, Int]]()
    Task.terminate[Int](ex).executeAsync.runAsync {
      case Left(cause) => cause.fold(p.failure, t => p.success(Left(t)))
      case Right(v) => p.success(Right(v))
    }
    s.tick()
    assertEquals(p.future.value, Some(Failure(ex)))
  }

  test("task.executeWithOptions protects against user error") { implicit s =>
    val ex = DummyException("dummy")
    val task = Task.now(1).executeWithOptions(_ => throw ex)
    val f = task.runToFuture
    assertEquals(f.value, Some(Failure(ex)))
  }
}<|MERGE_RESOLUTION|>--- conflicted
+++ resolved
@@ -37,9 +37,8 @@
     s.tickOne()
     assertEquals(result.value, Some(Success(Left(ex))))
   }
-
-<<<<<<< HEAD
-  test("Task.mapError.attempt should expose error") { implicit s =>
+  
+  test("BIO.mapError.attempt should expose error") { implicit s =>
     val ex = DummyException("dummy")
     val result = Task
       .raiseError[Int](new IllegalStateException("dummy"))
@@ -51,8 +50,6 @@
     assertEquals(result.value, Some(Success(Left(ex))))
   }
 
-  test("Task.fail should expose error") { implicit s =>
-=======
   test("BIO.terminate.attempt should not expose error") { implicit s =>
     val ex = DummyException("dummy")
     val result = BIO.terminate(ex).attempt.runToFuture.map(_.flatMap(identity))
@@ -81,7 +78,6 @@
   }
 
   test("BIO.failed should expose error") { implicit s =>
->>>>>>> e73c28d6
     val dummy = DummyException("dummy")
     val f = BIO.raiseError(dummy).failed.runToFuture
     assertEquals(f.value, Some(Success(Right(dummy))))
