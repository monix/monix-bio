name: build

on: [ push, pull_request ]

jobs:
  
  jvm-tests:
    name: scala-${{ matrix.scala }} jdk-${{ matrix.java }} tests
    runs-on: ubuntu-latest
    strategy:
      fail-fast: false
      matrix:
        java: [ 8, 11 ]
<<<<<<< HEAD
        scala: [ 2.12.11, 2.13.6 ]
        command: [ci-jvm]
=======
        scala: [ 2.12.13, 2.13.5, 3.0.0 ]
>>>>>>> 471cbe3e
    
    steps:
      - uses: actions/checkout@v2
      - uses: olafurpg/setup-scala@v10
        with:
          java-version: "adopt@1.${{ matrix.java }}"     
      - name: Run Tests for Java ${{ matrix.java }}, Scala ${{ matrix.scala }}
        run: sbt ci-jvm
              
  js-tests:
    name: scalajs-${{ matrix.scalajs }} scala-${{ matrix.scala }} jdk-${{ matrix.java }} tests
    runs-on: ubuntu-latest

    strategy:
      fail-fast: true
      matrix:
        java: [8, 11]
<<<<<<< HEAD
        scala: [ 2.12.11, 2.13.6]
        scalajs: [0.6.33, 1.5.1]
        command: [ci-js]
=======
        scala: [ 2.12.13, 2.13.5, 3.0.0 ]
        scalajs: [1.5.1]
>>>>>>> 471cbe3e
    
    steps:
      - uses: actions/checkout@v2
      - uses: olafurpg/setup-scala@v10
        with:
          java-version: "adopt@1.${{ matrix.java }}"
      - name: Run Tests for Java ${{ matrix.java }}, Scala ${{ matrix.scala }}, ScalaJS ${{ matrix.scalajs }}
        run: sbt ci-js

  mima:
    name: Mima binary compatibility test
    runs-on: ubuntu-latest
    strategy:
      fail-fast: true
    steps:
      - uses: actions/checkout@v2
      - uses: olafurpg/setup-scala@v10
        with:
          java-version: "adopt@1.11"
      - name: Run Mima binary compatibility test for Java 11
        run: sbt ci-jvm-mima

  publish:
    needs: [ js-tests, jvm-tests, mima ]
    if: github.event_name == 'push' && github.ref == 'refs/heads/master'
    runs-on: ubuntu-latest
    steps:
      - uses: actions/checkout@v1
      - uses: olafurpg/setup-scala@v10
      - uses: olafurpg/setup-gpg@v3
      - name: Publish release ${{ github.ref }}
        run: sbt ci-release
        env:
          PGP_PASSPHRASE: ${{ secrets.PGP_PASSPHRASE }}
          PGP_SECRET: ${{ secrets.PGP_SECRET }}
          SONATYPE_PASSWORD: ${{ secrets.SONATYPE_PASSWORD }}
          SONATYPE_USERNAME: ${{ secrets.SONATYPE_USERNAME }}
      - name: Publish documentation web page
        run: |
          ./.github/scripts/publish-web-site.sh
        env:
          GIT_DEPLOY_KEY: ${{ secrets.GIT_DEPLOY_KEY }}<|MERGE_RESOLUTION|>--- conflicted
+++ resolved
@@ -11,12 +11,7 @@
       fail-fast: false
       matrix:
         java: [ 8, 11 ]
-<<<<<<< HEAD
-        scala: [ 2.12.11, 2.13.6 ]
-        command: [ci-jvm]
-=======
         scala: [ 2.12.13, 2.13.5, 3.0.0 ]
->>>>>>> 471cbe3e
     
     steps:
       - uses: actions/checkout@v2
@@ -34,14 +29,8 @@
       fail-fast: true
       matrix:
         java: [8, 11]
-<<<<<<< HEAD
-        scala: [ 2.12.11, 2.13.6]
-        scalajs: [0.6.33, 1.5.1]
-        command: [ci-js]
-=======
         scala: [ 2.12.13, 2.13.5, 3.0.0 ]
         scalajs: [1.5.1]
->>>>>>> 471cbe3e
     
     steps:
       - uses: actions/checkout@v2
